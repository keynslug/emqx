# 5.0.9

## Enhancements

* Add `cert_common_name` and `cert_subject` placeholder support for authz_http and authz_mongo.[#8973](https://github.com/emqx/emqx/pull/8973)

## Bug fixes

* Check ACLs for last will testament topic before publishing the message. [#8930](https://github.com/emqx/emqx/pull/8930)
* Fix GET /listeners API crash When some nodes still in initial configuration. [#9002](https://github.com/emqx/emqx/pull/9002)
* Fix empty variable interpolation in authentication and authorization. Placeholders for undefined variables are rendered now as empty strings and do not cause errors anymore. [#8963](https://github.com/emqx/emqx/pull/8963)
* Fix the latency statistics error of the slow subscription module when `stats_type` is `internal` or `response`. [#8986](https://github.com/emqx/emqx/pull/8986)

# 5.0.8

## Bug fixes

* Fix exhook `client.authorize` never being execauted. [#8780](https://github.com/emqx/emqx/pull/8780)
* Fix JWT plugin don't support non-integer timestamp claims. [#8867](https://github.com/emqx/emqx/pull/8867)
* Avoid publishing will message when client fails to auhtenticate. [#8887](https://github.com/emqx/emqx/pull/8887)
* Speed up dispatching of shared subscription messages in a cluster [#8893](https://github.com/emqx/emqx/pull/8893)
* Fix the extra / prefix when CoAP gateway parsing client topics. [#8658](https://github.com/emqx/emqx/pull/8658)
* Speed up updating the configuration, When some nodes in the cluster are down. [#8857](https://github.com/emqx/emqx/pull/8857)
* Fix delayed publish inaccurate caused by os time change. [#8926](https://github.com/emqx/emqx/pull/8926)
* Fix that EMQX can't start when the retainer is disabled [#8911](https://github.com/emqx/emqx/pull/8911)
<<<<<<< HEAD
=======
* Fix that redis authn will deny the unknown users [#8934](https://github.com/emqx/emqx/pull/8934)
* Fix ExProto UDP client keepalive checking error.
  This causes the clients to not expire as long as a new UDP packet arrives [#8866](https://github.com/emqx/emqx/pull/8866)
* Fix that MQTT Bridge message payload could be empty string. [#8949](https://github.com/emqx/emqx/pull/8949)
>>>>>>> f4cb8610

## Enhancements

* Print a warning message when boot with the default (insecure) Erlang cookie. [#8905](https://github.com/emqx/emqx/pull/8905)
* Change the `/gateway` API path to plural form. [#8823](https://github.com/emqx/emqx/pull/8823)
* Don't allow updating config items when they already exist in `local-override.conf`. [#8851](https://github.com/emqx/emqx/pull/8851)
* Remove `node.etc_dir` from emqx.conf, because it is never used.
  Also allow user to customize the logging directory [#8892](https://github.com/emqx/emqx/pull/8892)
* Added a new API `POST /listeners` for creating listener. [#8876](https://github.com/emqx/emqx/pull/8876)
<<<<<<< HEAD
=======
* Close ExProto client process immediately if it's keepalive timeouted. [#8866](https://github.com/emqx/emqx/pull/8866)
* Upgrade grpc-erl driver to 0.6.7 to support batch operation in sending stream. [#8866](https://github.com/emqx/emqx/pull/8866)
>>>>>>> f4cb8610

# 5.0.7

## Bug fixes

* Remove `will_msg` (not used) field from the client API. [#8721](https://github.com/emqx/emqx/pull/8721)
* Fix `$queue` topic name error in management API return. [#8728](https://github.com/emqx/emqx/pull/8728)
* Fix race condition which may cause `client.connected` and `client.disconnected` out of order. [#8625](https://github.com/emqx/emqx/pull/8625)
* Fix quic listener default idle timeout's type. [#8826](https://github.com/emqx/emqx/pull/8826)

## Enhancements

* Do not auto-populate default SSL cipher suites, so that the configs are less bloated. [#8769](https://github.com/emqx/emqx/pull/8769)

# 5.0.6

## Bug fixes

* Upgrade Dashboard version to fix an issue where the node status was not displayed correctly. [#8771](https://github.com/emqx/emqx/pull/8771)

# 5.0.5

## Bug fixes

* Allow changing the license type from key to file (and vice-versa). [#8598](https://github.com/emqx/emqx/pull/8598)
* Add back http connector config keys `max_retries` `retry_interval` as deprecated fields [#8672](https://github.com/emqx/emqx/issues/8672)
  This caused upgrade failure in 5.0.4, because it would fail to boot on configs created from older version.

## Enhancements

* Add `bootstrap_users_file` configuration to add default Dashboard username list, which is only added when EMQX is first started.
* The license is now copied to all nodes in the cluster when it's reloaded. [#8598](https://github.com/emqx/emqx/pull/8598)
* Added a HTTP API to manage licenses. [#8610](https://github.com/emqx/emqx/pull/8610)
* Updated `/nodes` API node_status from `Running/Stopped` to `running/stopped`. [#8642](https://github.com/emqx/emqx/pull/8642)
* Improve handling of placeholder interpolation errors [#8635](https://github.com/emqx/emqx/pull/8635)
* Better logging on unknown object IDs. [#8670](https://github.com/emqx/emqx/pull/8670)
* The bind option support `:1883` style. [#8758](https://github.com/emqx/emqx/pull/8758)

# 5.0.4

## Bug fixes

* The `data/configs/cluster-override.conf` is cleared to 0KB if `hocon_pp:do/2` failed [commits/71f64251](https://github.com/emqx/emqx/pull/8443/commits/71f642518a683cc91a32fd542aafaac6ef915720)
* Improve the health_check for webhooks.
  Prior to this change, the webhook only checks the connectivity of the TCP port using `gen_tcp:connect/2`, so
  if it's a HTTPs server, we didn't check if TLS handshake was successful.
  [commits/6b45d2ea](https://github.com/emqx/emqx/commit/6b45d2ea9fde6d3b4a5b007f7a8c5a1c573d141e)
* The `created_at` field of rules is missing after emqx restarts. [commits/5fc09e6b](https://github.com/emqx/emqx/commit/5fc09e6b950c340243d7be627a0ce1700691221c)
* The rule engine's jq function now works even when the path to the EMQX install dir contains spaces [jq#35](https://github.com/emqx/jq/pull/35) [#8455](https://github.com/emqx/emqx/pull/8455)
* Avoid applying any ACL checks on superusers [#8452](https://github.com/emqx/emqx/pull/8452)
* Fix statistics related system topic name error
* Fix AuthN JWKS SSL schema. Using schema in `emqx_schema`. [#8458](https://github.com/emqx/emqx/pull/8458)
* `sentinel` field should be required when AuthN/AuthZ Redis using sentinel mode. [#8458](https://github.com/emqx/emqx/pull/8458)
* Fix bad swagger format. [#8517](https://github.com/emqx/emqx/pull/8517)
* Fix `chars_limit` is not working when `formatter` is `json`. [#8518](http://github.com/emqx/emqx/pull/8518)
* Ensuring that exhook dispatches the client events are sequential. [#8530](https://github.com/emqx/emqx/pull/8530)
* Avoid using RocksDB backend for persistent sessions when such backend is unavailable. [#8528](https://github.com/emqx/emqx/pull/8528)
* Fix AuthN `cert_subject` and `cert_common_name` placeholder rendering failure. [#8531](https://github.com/emqx/emqx/pull/8531)
* Support listen on an IPv6 address, e.g: [::1]:1883 or ::1:1883. [#8547](https://github.com/emqx/emqx/pull/8547)
* GET '/rules' support for pagination and fuzzy search. [#8472](https://github.com/emqx/emqx/pull/8472)
  **‼️ Note** : The previous API only returns array: `[RuleObj1,RuleObj2]`, after updating, it will become
  `{"data": [RuleObj1,RuleObj2], "meta":{"count":2, "limit":100, "page":1}`,
  which will carry the paging meta information.
* Fix the issue that webhook leaks TCP connections. [ehttpc#34](https://github.com/emqx/ehttpc/pull/34), [#8580](https://github.com/emqx/emqx/pull/8580)

## Enhancements

* Improve the dashboard listener startup log, the listener name is no longer spliced with port information,
  and the colon(:) is no longer displayed when IP is not specified. [#8480](https://github.com/emqx/emqx/pull/8480)
* Remove `/configs/listeners` API, use `/listeners/` instead. [#8485](https://github.com/emqx/emqx/pull/8485)
* Optimize performance of builtin database operations in processes with long message queue [#8439](https://github.com/emqx/emqx/pull/8439)
* Improve authentication tracing. [#8554](https://github.com/emqx/emqx/pull/8554)
* Standardize the '/listeners' and `/gateway/<name>/listeners` API fields.
  It will introduce some incompatible updates, see [#8571](https://github.com/emqx/emqx/pull/8571)
* Add option to perform GC on connection process after TLS/SSL handshake is performed. [#8637](https://github.com/emqx/emqx/pull/8637)

# 5.0.3

## Bug fixes

* Websocket listener failed to read headers `X-Forwarded-For` and `X-Forwarded-Port` [#8415](https://github.com/emqx/emqx/pull/8415)
* Deleted `cluster_singleton` from MQTT bridge config document. This config is no longer applicable in 5.0 [#8407](https://github.com/emqx/emqx/pull/8407)
* Fix `emqx/emqx:latest` docker image publish to use the Erlang flavor, but not Elixir flavor [#8414](https://github.com/emqx/emqx/pull/8414)
* Changed the `exp` field in JWT auth to be optional rather than required to fix backwards compatability with 4.X releases. [#8425](https://github.com/emqx/emqx/pull/8425)

## Enhancements

* Improve the speed of dashboard's HTTP API routing rule generation, which sometimes causes timeout [#8438](https://github.com/emqx/emqx/pull/8438)

# 5.0.2

Announcement: EMQX team has decided to stop supporting relup for opensource edition.
Going forward, it will be an enterprise-only feature.

Main reason: relup requires carefully crafted upgrade instructions from ALL previous versions.

For example, 4.3 is now at 4.3.16, we have `4.3.0->4.3.16`, `4.3.1->4.3.16`, ... 16 such upgrade paths in total to maintain.
This had been the biggest obstacle for EMQX team to act agile enough in delivering enhancements and fixes.

## Enhancements

## Bug fixes

* Fixed a typo in `bin/emqx` which affects MacOs release when trying to enable Erlang distribution over TLS [#8398](https://github.com/emqx/emqx/pull/8398)
* Restricted shell was accidentally disabled in 5.0.1, it has been added back. [#8396](https://github.com/emqx/emqx/pull/8396)

# 5.0.1

5.0.1 is built on [Erlang/OTP 24.2.1-1](https://github.com/emqx/otp/tree/OTP-24.2.1-1). Same as 5.0.0.

5.0.0 (like 4.4.x) had Erlang/OTP version number in the package name.
This is because we wanted to release different flavor packages (on different Elixir/Erlang/OTP platforms).

However the long package names also causes confusion, as users may not know which to choose if there were more than
one presented at the same time.

Going forward, (starting from 5.0.1), packages will be released in both default (short) and flavored (long) package names.

For example: `emqx-5.0.1-otp24.2.1-1-ubuntu20.04-amd64.tar.gz`,
but only the default one is presented to the users: `emqx-5.0.1-ubuntu20.04-amd64.tar.gz`.

In case anyone wants to try a different flavor package, it can be downlowded from the public s3 bucket,
for example:
https://s3.us-west-2.amazonaws.com/packages.emqx/emqx-ce/v5.0.1/emqx-5.0.1-otp24.2.1-1-ubuntu20.04-arm64.tar.gz

Exceptions:

* Windows package is always presented with short name (currently on Erlang/OTP 24.2.1).
* Elixir package name is flavored with both Elixir and Erlang/OTP version numbers,
  for example: `emqx-5.0.1-elixir1.13.4-otp24.2.1-1-ubuntu20.04-amd64.tar.gz`

## Enhancements

* Removed management API auth for prometheus scraping endpoint /api/v5/prometheus/stats [#8299](https://github.com/emqx/emqx/pull/8299)
* Added more TCP options for exhook (gRPC) connections. [#8317](https://github.com/emqx/emqx/pull/8317)
* HTTP Servers used for authentication and authorization will now indicate the result via the response body. [#8374](https://github.com/emqx/emqx/pull/8374) [#8377](https://github.com/emqx/emqx/pull/8377)
* Bulk subscribe/unsubscribe APIs [#8356](https://github.com/emqx/emqx/pull/8356)
* Added exclusive subscription [#8315](https://github.com/emqx/emqx/pull/8315)
* Provide authentication counter metrics [#8352](https://github.com/emqx/emqx/pull/8352) [#8375](https://github.com/emqx/emqx/pull/8375)
* Do not allow admin user self-deletion [#8286](https://github.com/emqx/emqx/pull/8286)
* After restart, ensure to copy `cluster-override.conf` from the clustered node which has the greatest `tnxid`. [#8333](https://github.com/emqx/emqx/pull/8333)

## Bug fixes

* A bug fix ported from 4.x: allow deleting subscriptions from `client.subscribe` hookpoint callback result. [#8304](https://github.com/emqx/emqx/pull/8304) [#8347](https://github.com/emqx/emqx/pull/8377)
* Fixed Erlang distribution over TLS [#8309](https://github.com/emqx/emqx/pull/8309)
* Made possible to override authentication configs from environment variables [#8323](https://github.com/emqx/emqx/pull/8309)
* Made authentication passwords in Mnesia database backward compatible to 4.x, so we can support data migration better. [#8351](https://github.com/emqx/emqx/pull/8351)
* Fix plugins upload for rpm/deb installations [#8379](https://github.com/emqx/emqx/pull/8379)
* Sync data/authz/acl.conf and data/certs from clustered nodes after a new node joins the cluster [#8369](https://github.com/emqx/emqx/pull/8369)
* Ensure auto-retry of failed resources [#8371](https://github.com/emqx/emqx/pull/8371)
* Fix the issue that the count of `packets.connack.auth_error` is inaccurate when the client uses a protocol version below MQTT v5.0 to access [#8178](https://github.com/emqx/emqx/pull/8178)

## Others

* Rate limiter interface is hidden so far, it's subject to a UX redesign.
* QUIC library upgraded to 0.0.14.
* Now the default packages will be released withot otp version number in the package name.
* Renamed config exmpale file name in `etc` dir.<|MERGE_RESOLUTION|>--- conflicted
+++ resolved
@@ -23,13 +23,10 @@
 * Speed up updating the configuration, When some nodes in the cluster are down. [#8857](https://github.com/emqx/emqx/pull/8857)
 * Fix delayed publish inaccurate caused by os time change. [#8926](https://github.com/emqx/emqx/pull/8926)
 * Fix that EMQX can't start when the retainer is disabled [#8911](https://github.com/emqx/emqx/pull/8911)
-<<<<<<< HEAD
-=======
 * Fix that redis authn will deny the unknown users [#8934](https://github.com/emqx/emqx/pull/8934)
 * Fix ExProto UDP client keepalive checking error.
   This causes the clients to not expire as long as a new UDP packet arrives [#8866](https://github.com/emqx/emqx/pull/8866)
 * Fix that MQTT Bridge message payload could be empty string. [#8949](https://github.com/emqx/emqx/pull/8949)
->>>>>>> f4cb8610
 
 ## Enhancements
 
@@ -39,11 +36,8 @@
 * Remove `node.etc_dir` from emqx.conf, because it is never used.
   Also allow user to customize the logging directory [#8892](https://github.com/emqx/emqx/pull/8892)
 * Added a new API `POST /listeners` for creating listener. [#8876](https://github.com/emqx/emqx/pull/8876)
-<<<<<<< HEAD
-=======
 * Close ExProto client process immediately if it's keepalive timeouted. [#8866](https://github.com/emqx/emqx/pull/8866)
 * Upgrade grpc-erl driver to 0.6.7 to support batch operation in sending stream. [#8866](https://github.com/emqx/emqx/pull/8866)
->>>>>>> f4cb8610
 
 # 5.0.7
 
