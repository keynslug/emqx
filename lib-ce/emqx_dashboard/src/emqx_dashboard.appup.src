--- conflicted
+++ resolved
@@ -1,33 +1,21 @@
 %% -*- mode: erlang -*-
 {VSN,
  [ {<<".*">>,
-<<<<<<< HEAD
-    %% load all plugins
-    %% NOTE: this depends on the fact that emqx_dashboard is always
-    %% the last application gets upgraded
-    [ {apply, {emqx_rule_engine, load_providers, []}}
-      %% Stop the http listener to load the latest http handlers.
+    [ %% Stop the http listener to load the latest http handlers.
       %% We can only stop these listeners here because we can't get the list of
       %% currently started http listener via app-env during the hot upgrade.
-    , {apply, {minirest, stop_http, ['http:dashboard']}}
+      {apply, {minirest, stop_http, ['http:dashboard']}}
     , {apply, {minirest, stop_http, ['https:dashboard']}}
     , {restart_application, emqx_dashboard}
-    , {apply, {emqx_plugins, load, []}}
     ]}
  ],
  [ {<<".*">>,
-    [ {apply, {emqx_rule_engine, load_providers, []}}
-    , {apply, {minirest, stop_http, ['http:dashboard']}}
+    [ %% Stop the http listener to load the latest http handlers.
+      %% We can only stop these listeners here because we can't get the list of
+      %% currently started http listener via app-env during the hot upgrade.
+      {apply, {minirest, stop_http, ['http:dashboard']}}
     , {apply, {minirest, stop_http, ['https:dashboard']}}
     , {restart_application, emqx_dashboard}
-    , {apply, {emqx_plugins, load, []}}
-=======
-    [ {restart_application, emqx_dashboard}
-    ]}
- ],
- [ {<<".*">>,
-    [ {restart_application, emqx_dashboard}
->>>>>>> 56775bee
     ]}
  ]
 }.