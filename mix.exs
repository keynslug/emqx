defmodule EMQXUmbrella.MixProject do
  use Mix.Project

  @moduledoc """

  The purpose of this file is to configure the release of EMQX under
  Mix.  Since EMQX uses its own configuration conventions and startup
  procedures, one cannot simply use `iex -S mix`.  Instead, it's
  recommended to build and use the release.

  ## Profiles

  To control the profile and edition to build, we case split on the
  MIX_ENV value.

  The following profiles are valid:

    * `emqx`
    * `emqx-enterprise`
    * `emqx-pkg`
    * `emqx-enterprise-pkg`
    * `dev` -> same as `emqx`, for convenience

  ## Release Environment Variables

  The release build is controlled by a few environment variables.

    * `ELIXIR_MAKE_TAR` - If set to `yes`, will produce a `.tar.gz`
      tarball along with the release.
  """

  def project() do
    profile_info = check_profile!()
    version = pkg_vsn()

    [
      app: :emqx_mix,
      version: version,
      deps: deps(profile_info, version),
      releases: releases()
    ]
  end

  defp deps(profile_info, version) do
    # we need several overrides here because dependencies specify
    # other exact versions, and not ranges.
    [
      {:lc, github: "emqx/lc", tag: "0.3.2", override: true},
      {:redbug, github: "emqx/redbug", tag: "2.0.10"},
      {:covertool, github: "zmstone/covertool", tag: "2.0.4.1", override: true},
      {:typerefl, github: "ieQu1/typerefl", tag: "0.9.1", override: true},
      {:ehttpc, github: "emqx/ehttpc", tag: "0.4.11", override: true},
      {:gproc, github: "emqx/gproc", tag: "0.9.0.1", override: true},
      {:jiffy, github: "emqx/jiffy", tag: "1.0.5", override: true},
      {:cowboy, github: "emqx/cowboy", tag: "2.9.2", override: true},
      {:esockd, github: "emqx/esockd", tag: "5.9.8", override: true},
      {:rocksdb, github: "emqx/erlang-rocksdb", tag: "1.8.0-emqx-1", override: true},
      {:ekka, github: "emqx/ekka", tag: "0.15.16", override: true},
<<<<<<< HEAD
      {:gen_rpc, github: "emqx/gen_rpc", tag: "3.2.2", override: true},
      {:grpc, github: "emqx/grpc-erl", tag: "0.6.12", override: true},
=======
      {:gen_rpc, github: "emqx/gen_rpc", tag: "3.3.0", override: true},
      {:grpc, github: "emqx/grpc-erl", tag: "0.6.8", override: true},
>>>>>>> b6e8f5a3
      {:minirest, github: "emqx/minirest", tag: "1.3.14", override: true},
      {:ecpool, github: "emqx/ecpool", tag: "0.5.4", override: true},
      {:replayq, github: "emqx/replayq", tag: "0.3.7", override: true},
      {:pbkdf2, github: "emqx/erlang-pbkdf2", tag: "2.0.4", override: true},
      # maybe forbid to fetch quicer
      {:emqtt,
       github: "emqx/emqtt", tag: "1.9.7", override: true, system_env: maybe_no_quic_env()},
      {:rulesql, github: "emqx/rulesql", tag: "0.1.7"},
      {:observer_cli, "1.7.1"},
      {:system_monitor, github: "ieQu1/system_monitor", tag: "3.0.3"},
      {:telemetry, "1.1.0"},
      # in conflict by emqtt and hocon
      {:getopt, "1.0.2", override: true},
      {:snabbkaffe, github: "kafka4beam/snabbkaffe", tag: "1.0.8", override: true},
      {:hocon, github: "emqx/hocon", tag: "0.40.0", override: true},
      {:emqx_http_lib, github: "emqx/emqx_http_lib", tag: "0.5.3", override: true},
      {:esasl, github: "emqx/esasl", tag: "0.2.0"},
      {:jose, github: "potatosalad/erlang-jose", tag: "1.11.2"},
      # in conflict by ehttpc and emqtt
      {:gun, github: "emqx/gun", tag: "1.3.9", override: true},
      # in conflict by emqx_connector and system_monitor
      {:epgsql, github: "emqx/epgsql", tag: "4.7.0.1", override: true},
      # in conflict by emqx and observer_cli
      {:recon, github: "ferd/recon", tag: "2.5.1", override: true},
      {:jsx, github: "talentdeficit/jsx", tag: "v3.1.0", override: true},
      # in conflict by erlavro and rocketmq
      {:jsone, github: "emqx/jsone", tag: "1.7.1", override: true},
      # dependencies of dependencies; we choose specific refs to match
      # what rebar3 chooses.
      # in conflict by gun and emqtt
      {:cowlib,
       github: "ninenines/cowlib", ref: "c6553f8308a2ca5dcd69d845f0a7d098c40c3363", override: true},
      # in conflict by cowboy_swagger and cowboy
      {:ranch, github: "emqx/ranch", tag: "1.8.1-emqx", override: true},
      # in conflict by grpc and eetcd
      {:gpb, "4.19.9", override: true, runtime: false},
      {:hackney, github: "emqx/hackney", tag: "1.18.1-1", override: true},
      # set by hackney (dependency)
      {:ssl_verify_fun, "1.1.7", override: true},
      {:uuid, github: "okeuday/uuid", tag: "v2.0.6", override: true},
      {:quickrand, github: "okeuday/quickrand", tag: "v2.0.6", override: true},
      {:opentelemetry_api,
       github: "emqx/opentelemetry-erlang",
       sparse: "apps/opentelemetry_api",
       tag: "v1.4.2-emqx",
       override: true,
       runtime: false},
      {:opentelemetry,
       github: "emqx/opentelemetry-erlang",
       sparse: "apps/opentelemetry",
       tag: "v1.4.2-emqx",
       override: true,
       runtime: false},
      {:opentelemetry_api_experimental,
       github: "emqx/opentelemetry-erlang",
       sparse: "apps/opentelemetry_api_experimental",
       tag: "v1.4.2-emqx",
       override: true,
       runtime: false},
      {:opentelemetry_experimental,
       github: "emqx/opentelemetry-erlang",
       sparse: "apps/opentelemetry_experimental",
       tag: "v1.4.2-emqx",
       override: true,
       runtime: false},
      {:opentelemetry_exporter,
       github: "emqx/opentelemetry-erlang",
       sparse: "apps/opentelemetry_exporter",
       tag: "v1.4.2-emqx",
       override: true,
       runtime: false}
    ] ++
      emqx_apps(profile_info, version) ++
      enterprise_deps(profile_info) ++ bcrypt_dep() ++ jq_dep() ++ quicer_dep()
  end

  defp emqx_apps(profile_info, version) do
    apps = umbrella_apps(profile_info) ++ enterprise_apps(profile_info)
    set_emqx_app_system_env(apps, profile_info, version)
  end

  defp umbrella_apps(profile_info) do
    enterprise_apps = enterprise_umbrella_apps()

    "apps/*"
    |> Path.wildcard()
    |> Enum.map(fn path ->
      app =
        path
        |> Path.basename()
        |> String.to_atom()

      {app, path: path, manager: :rebar3, override: true}
    end)
    |> Enum.reject(fn dep_spec ->
      dep_spec
      |> elem(0)
      |> then(&MapSet.member?(enterprise_apps, &1))
    end)
    |> Enum.reject(fn {app, _} ->
      case profile_info do
        %{edition_type: :enterprise} ->
          app == :emqx_telemetry

        _ ->
          false
      end
    end)
  end

  defp enterprise_apps(_profile_info = %{edition_type: :enterprise}) do
    Enum.map(enterprise_umbrella_apps(), fn app_name ->
      path = "apps/#{app_name}"
      {app_name, path: path, manager: :rebar3, override: true}
    end)
  end

  defp enterprise_apps(_profile_info) do
    []
  end

  # need to remove those when listing `/apps/`...
  defp enterprise_umbrella_apps() do
    MapSet.new([
      :emqx_bridge_kafka,
      :emqx_bridge_confluent,
      :emqx_bridge_gcp_pubsub,
      :emqx_bridge_cassandra,
      :emqx_bridge_opents,
      :emqx_bridge_dynamo,
      :emqx_bridge_greptimedb,
      :emqx_bridge_hstreamdb,
      :emqx_bridge_influxdb,
      :emqx_bridge_iotdb,
      :emqx_bridge_matrix,
      :emqx_bridge_mongodb,
      :emqx_bridge_mysql,
      :emqx_bridge_pgsql,
      :emqx_bridge_redis,
      :emqx_bridge_rocketmq,
      :emqx_bridge_tdengine,
      :emqx_bridge_timescale,
      :emqx_bridge_sqlserver,
      :emqx_bridge_pulsar,
      :emqx_oracle,
      :emqx_bridge_oracle,
      :emqx_bridge_rabbitmq,
      :emqx_bridge_clickhouse,
      :emqx_ft,
      :emqx_license,
      :emqx_s3,
      :emqx_schema_registry,
      :emqx_enterprise,
      :emqx_bridge_kinesis,
      :emqx_bridge_azure_event_hub,
      :emqx_gcp_device,
      :emqx_dashboard_rbac,
      :emqx_dashboard_sso,
      :emqx_audit,
      :emqx_gateway_gbt32960,
      :emqx_gateway_ocpp,
      :emqx_gateway_jt808,
      :emqx_bridge_syskeeper
    ])
  end

  defp enterprise_deps(_profile_info = %{edition_type: :enterprise}) do
    [
      {:hstreamdb_erl, github: "hstreamdb/hstreamdb_erl", tag: "0.4.5+v0.16.1"},
      {:influxdb, github: "emqx/influxdb-client-erl", tag: "1.1.11", override: true},
      {:wolff, github: "kafka4beam/wolff", tag: "1.8.0"},
      {:kafka_protocol, github: "kafka4beam/kafka_protocol", tag: "4.1.3", override: true},
      {:brod_gssapi, github: "kafka4beam/brod_gssapi", tag: "v0.1.1"},
      {:brod, github: "kafka4beam/brod", tag: "3.16.8"},
      {:snappyer, "1.2.9", override: true},
      {:crc32cer, "0.1.8", override: true},
      {:supervisor3, "1.1.12", override: true},
      {:opentsdb, github: "emqx/opentsdb-client-erl", tag: "v0.5.1", override: true},
      {:greptimedb, github: "GreptimeTeam/greptimedb-client-erl", tag: "v0.1.2", override: true},
      # The following two are dependencies of rabbit_common. They are needed here to
      # make mix not complain about conflicting versions
      {:thoas, github: "emqx/thoas", tag: "v1.0.0", override: true},
      {:credentials_obfuscation,
       github: "emqx/credentials-obfuscation", tag: "v3.2.0", override: true},
      {:rabbit_common,
       github: "emqx/rabbitmq-server",
       tag: "v3.11.13-emqx",
       sparse: "deps/rabbit_common",
       override: true},
      {:amqp_client,
       github: "emqx/rabbitmq-server",
       tag: "v3.11.13-emqx",
       sparse: "deps/amqp_client",
       override: true}
    ]
  end

  defp enterprise_deps(_profile_info) do
    []
  end

  defp set_emqx_app_system_env(apps, profile_info, version) do
    system_env = emqx_app_system_env(profile_info, version) ++ maybe_no_quic_env()

    Enum.map(
      apps,
      fn {app, opts} ->
        {app,
         Keyword.update(
           opts,
           :system_env,
           system_env,
           &Keyword.merge(&1, system_env)
         )}
      end
    )
  end

  def emqx_app_system_env(profile_info, version) do
    erlc_options(profile_info, version)
    |> dump_as_erl()
    |> then(&[{"ERL_COMPILER_OPTIONS", &1}])
  end

  defp erlc_options(%{edition_type: edition_type}, version) do
    [
      :debug_info,
      {:compile_info, [{:emqx_vsn, String.to_charlist(version)}]},
      {:d, :EMQX_RELEASE_EDITION, erlang_edition(edition_type)},
      {:d, :snk_kind, :msg}
    ]
  end

  def maybe_no_quic_env() do
    if not enable_quicer?() do
      [{"BUILD_WITHOUT_QUIC", "true"}]
    else
      []
    end
  end

  defp releases() do
    [
      emqx: fn ->
        %{
          release_type: release_type,
          package_type: package_type,
          edition_type: edition_type
        } = check_profile!()

        base_steps = [
          &make_docs(&1),
          :assemble,
          &create_RELEASES/1,
          &copy_files(&1, release_type, package_type, edition_type),
          &copy_escript(&1, "nodetool"),
          &copy_escript(&1, "install_upgrade.escript")
        ]

        steps =
          if System.get_env("ELIXIR_MAKE_TAR") == "yes" do
            base_steps ++ [&prepare_tar_overlays/1, :tar]
          else
            base_steps
          end

        [
          applications: applications(edition_type),
          skip_mode_validation_for: [
            :emqx_mix,
            :emqx_gateway,
            :emqx_gateway_stomp,
            :emqx_gateway_mqttsn,
            :emqx_gateway_coap,
            :emqx_gateway_lwm2m,
            :emqx_gateway_exproto,
            :emqx_dashboard,
            :emqx_dashboard_sso,
            :emqx_audit,
            :emqx_resource,
            :emqx_connector,
            :emqx_exhook,
            :emqx_bridge,
            :emqx_bridge_mqtt,
            :emqx_modules,
            :emqx_management,
            :emqx_retainer,
            :emqx_prometheus,
            :emqx_rule_engine,
            :emqx_auto_subscribe,
            :emqx_slow_subs,
            :emqx_plugins,
            :emqx_ft,
            :emqx_s3,
            :emqx_opentelemetry,
            :emqx_durable_storage,
            :rabbit_common
          ],
          steps: steps,
          strip_beams: false
        ]
      end
    ]
  end

  def applications(edition_type) do
    {:ok,
     [
       %{
         db_apps: db_apps,
         system_apps: system_apps,
         common_business_apps: common_business_apps,
         ee_business_apps: ee_business_apps,
         ce_business_apps: ce_business_apps
       }
     ]} = :file.consult("apps/emqx_machine/priv/reboot_lists.eterm")

    edition_specific_apps =
      if edition_type == :enterprise do
        ee_business_apps
      else
        ce_business_apps
      end

    business_apps = common_business_apps ++ edition_specific_apps

    excluded_apps = excluded_apps()

    system_apps =
      Enum.map(system_apps, fn app ->
        if is_atom(app), do: {app, :permanent}, else: app
      end)

    db_apps = Enum.map(db_apps, &{&1, :load})
    business_apps = Enum.map(business_apps, &{&1, :load})

    [system_apps, db_apps, [emqx_machine: :permanent], business_apps]
    |> List.flatten()
    |> Keyword.reject(fn {app, _type} -> app in excluded_apps end)
  end

  defp excluded_apps() do
    %{
      mnesia_rocksdb: enable_rocksdb?(),
      quicer: enable_quicer?(),
      bcrypt: enable_bcrypt?(),
      jq: enable_jq?(),
      observer: is_app?(:observer),
      os_mon: enable_os_mon?()
    }
    |> Enum.reject(&elem(&1, 1))
    |> Enum.map(&elem(&1, 0))
  end

  defp is_app?(name) do
    case Application.load(name) do
      :ok ->
        true

      {:error, {:already_loaded, _}} ->
        true

      _ ->
        false
    end
  end

  def check_profile!() do
    valid_envs = [
      :emqx,
      :"emqx-pkg",
      :"emqx-enterprise",
      :"emqx-enterprise-pkg"
    ]

    if Mix.env() == :dev do
      env_profile = System.get_env("PROFILE")

      if env_profile do
        # copy from PROFILE env var
        System.get_env("PROFILE")
        |> String.to_atom()
        |> Mix.env()
      else
        IO.puts(
          IO.ANSI.format([
            :yellow,
            "Warning: env var PROFILE is unset; defaulting to emqx"
          ])
        )

        Mix.env(:emqx)
      end
    end

    if Mix.env() not in valid_envs do
      formatted_envs =
        valid_envs
        |> Enum.map(&"  * #{&1}")
        |> Enum.join("\n")

      Mix.raise("""
      Invalid env #{Mix.env()}.  Valid options are:
      #{formatted_envs}
      """)
    end

    {
      release_type,
      package_type,
      edition_type
    } =
      case Mix.env() do
        :dev ->
          {:cloud, :bin, :community}

        :emqx ->
          {:cloud, :bin, :community}

        :"emqx-enterprise" ->
          {:cloud, :bin, :enterprise}

        :"emqx-pkg" ->
          {:cloud, :pkg, :community}

        :"emqx-enterprise-pkg" ->
          {:cloud, :pkg, :enterprise}
      end

    normalize_env!()

    %{
      release_type: release_type,
      package_type: package_type,
      edition_type: edition_type
    }
  end

  #############################################################################
  #  Custom Steps
  #############################################################################

  defp make_docs(release) do
    profile = System.get_env("MIX_ENV")
    os_cmd("build", [profile, "docs"])
    release
  end

  defp copy_files(release, release_type, package_type, edition_type) do
    overwrite? = Keyword.get(release.options, :overwrite, false)

    bin = Path.join(release.path, "bin")
    etc = Path.join(release.path, "etc")
    log = Path.join(release.path, "log")
    plugins = Path.join(release.path, "plugins")

    Mix.Generator.create_directory(bin)
    Mix.Generator.create_directory(etc)
    Mix.Generator.create_directory(log)
    Mix.Generator.create_directory(plugins)
    Mix.Generator.create_directory(Path.join(etc, "certs"))

    Enum.each(
      ["mnesia", "configs", "patches", "scripts"],
      fn dir ->
        path = Path.join([release.path, "data", dir])
        Mix.Generator.create_directory(path)
      end
    )

    Mix.Generator.copy_file(
      "apps/emqx_auth/etc/acl.conf",
      Path.join(etc, "acl.conf"),
      force: overwrite?
    )

    # required by emqx_auth
    File.cp_r!(
      "apps/emqx/etc/certs",
      Path.join(etc, "certs")
    )

    profile = System.get_env("MIX_ENV")

    File.cp_r!(
      "rel/config/examples",
      Path.join(etc, "examples"),
      force: overwrite?
    )

    # copy /rel/config/ee-examples if profile is enterprise
    case profile do
      "emqx-enterprise" ->
        File.cp_r!(
          "rel/config/ee-examples",
          Path.join(etc, "examples"),
          force: overwrite?
        )

      _ ->
        :ok
    end

    # this is required by the produced escript / nodetool
    Mix.Generator.copy_file(
      Path.join(release.version_path, "start_clean.boot"),
      Path.join(bin, "no_dot_erlang.boot"),
      force: overwrite?
    )

    assigns = template_vars(release, release_type, package_type, edition_type)

    # This is generated by `scripts/merge-config.escript` or `make merge-config`
    # So, this should be run before the release.
    # TODO: run as a "compiler" step???
    render_template(
      "apps/emqx_conf/etc/emqx.conf.all",
      assigns,
      Path.join(etc, "emqx.conf")
    )

    render_template(
      "rel/emqx_vars",
      assigns,
      Path.join([release.path, "releases", "emqx_vars"])
    )

    vm_args_template_path =
      case release_type do
        :cloud ->
          "apps/emqx/etc/vm.args.cloud"
      end

    render_template(
      vm_args_template_path,
      assigns,
      [
        Path.join(etc, "vm.args"),
        Path.join(release.version_path, "vm.args")
      ]
    )

    for name <- [
          "emqx",
          "emqx_ctl"
        ] do
      Mix.Generator.copy_file(
        "bin/#{name}",
        Path.join(bin, name),
        force: overwrite?
      )

      # Files with the version appended are expected by the release
      # upgrade script `install_upgrade.escript`
      Mix.Generator.copy_file(
        Path.join(bin, name),
        Path.join(bin, name <> "-#{release.version}"),
        force: overwrite?
      )
    end

    for base_name <- ["emqx", "emqx_ctl"],
        suffix <- ["", "-#{release.version}"] do
      name = base_name <> suffix
      File.chmod!(Path.join(bin, name), 0o755)
    end

    Mix.Generator.copy_file(
      "bin/node_dump",
      Path.join(bin, "node_dump"),
      force: overwrite?
    )

    File.chmod!(Path.join(bin, "node_dump"), 0o755)

    Mix.Generator.copy_file(
      "bin/emqx_cluster_rescue",
      Path.join(bin, "emqx_cluster_rescue"),
      force: overwrite?
    )

    File.chmod!(Path.join(bin, "emqx_cluster_rescue"), 0o755)

    render_template(
      "rel/BUILD_INFO",
      assigns,
      Path.join(release.version_path, "BUILD_INFO")
    )

    release
  end

  defp render_template(template, assigns, target) when is_binary(target) do
    render_template(template, assigns, [target])
  end

  defp render_template(template, assigns, tartgets) when is_list(tartgets) do
    rendered =
      File.read!(template)
      |> from_rebar_to_eex_template()
      |> EEx.eval_string(assigns)

    for target <- tartgets do
      File.write!(target, rendered)
    end
  end

  # needed by nodetool and by release_handler
  defp create_RELEASES(release) do
    apps =
      Enum.map(release.applications, fn {app_name, app_props} ->
        app_vsn = Keyword.fetch!(app_props, :vsn)

        app_path =
          "./lib"
          |> Path.join("#{app_name}-#{app_vsn}")
          |> to_charlist()

        {app_name, app_vsn, app_path}
      end)

    release_entry = [
      {
        :release,
        to_charlist(release.name),
        to_charlist(release.version),
        release.erts_version,
        apps,
        :permanent
      }
    ]

    release.path
    |> Path.join("releases")
    |> Path.join("RELEASES")
    |> File.open!([:write, :utf8], fn handle ->
      IO.puts(handle, "%% coding: utf-8")
      :io.format(handle, ~c"~tp.~n", [release_entry])
    end)

    release
  end

  defp copy_escript(release, escript_name) do
    [shebang, rest] =
      "bin/#{escript_name}"
      |> File.read!()
      |> String.split("\n", parts: 2)

    # the elixir version of escript + start.boot required the boot_var
    # RELEASE_LIB to be defined.
    boot_var = "%%!-boot_var RELEASE_LIB $RUNNER_ROOT_DIR/lib"

    # Files with the version appended are expected by the release
    # upgrade script `install_upgrade.escript`
    Enum.each(
      [escript_name, escript_name <> "-" <> release.version],
      fn name ->
        path = Path.join([release.path, "bin", name])
        File.write!(path, [shebang, "\n", boot_var, "\n", rest])
      end
    )

    release
  end

  # The `:tar` built-in step in Mix Release does not currently add the
  # `etc` directory into the resulting tarball.  The workaround is to
  # add those to the `:overlays` key before running `:tar`.
  # See: https://hexdocs.pm/mix/1.13.4/Mix.Release.html#__struct__/0
  defp prepare_tar_overlays(release) do
    Map.update!(
      release,
      :overlays,
      &[
        "etc",
        "data",
        "plugins",
        "bin/node_dump"
        | &1
      ]
    )
  end

  #############################################################################
  #  Helper functions
  #############################################################################

  defp template_vars(release, release_type, :bin = _package_type, edition_type) do
    [
      emqx_default_erlang_cookie: default_cookie(),
      emqx_configuration_doc: emqx_configuration_doc(edition_type),
      platform_data_dir: "data",
      platform_etc_dir: "etc",
      platform_plugins_dir: "plugins",
      runner_bin_dir: "$RUNNER_ROOT_DIR/bin",
      emqx_etc_dir: "$RUNNER_ROOT_DIR/etc",
      runner_lib_dir: "$RUNNER_ROOT_DIR/lib",
      runner_log_dir: "$RUNNER_ROOT_DIR/log",
      runner_user: "",
      release_version: release.version,
      erts_vsn: release.erts_version,
      # FIXME: this is empty in `make emqx` ???
      erl_opts: "",
      emqx_description: emqx_description(release_type, edition_type),
      emqx_schema_mod: emqx_schema_mod(edition_type),
      is_elixir: "yes",
      is_enterprise: if(edition_type == :enterprise, do: "yes", else: "no")
    ] ++ build_info()
  end

  defp template_vars(release, release_type, :pkg = _package_type, edition_type) do
    [
      emqx_default_erlang_cookie: default_cookie(),
      emqx_configuration_doc: emqx_configuration_doc(edition_type),
      platform_data_dir: "/var/lib/emqx",
      platform_etc_dir: "/etc/emqx",
      platform_plugins_dir: "/var/lib/emqx/plugins",
      runner_bin_dir: "/usr/bin",
      emqx_etc_dir: "/etc/emqx",
      runner_lib_dir: "$RUNNER_ROOT_DIR/lib",
      runner_log_dir: "/var/log/emqx",
      runner_user: "emqx",
      release_version: release.version,
      erts_vsn: release.erts_version,
      # FIXME: this is empty in `make emqx` ???
      erl_opts: "",
      emqx_description: emqx_description(release_type, edition_type),
      emqx_schema_mod: emqx_schema_mod(edition_type),
      is_elixir: "yes",
      is_enterprise: if(edition_type == :enterprise, do: "yes", else: "no")
    ] ++ build_info()
  end

  defp default_cookie() do
    "emqx50elixir"
  end

  defp emqx_description(release_type, edition_type) do
    case {release_type, edition_type} do
      {:cloud, :enterprise} ->
        "EMQX Enterprise"

      {:cloud, :community} ->
        "EMQX"
    end
  end

  defp emqx_configuration_doc(:enterprise),
    do: "https://docs.emqx.com/en/enterprise/v5.0/configuration/configuration.html"

  defp emqx_configuration_doc(:community),
    do: "https://www.emqx.io/docs/en/v5.0/configuration/configuration.html"

  defp emqx_schema_mod(:enterprise), do: :emqx_enterprise_schema
  defp emqx_schema_mod(:community), do: :emqx_conf_schema

  defp bcrypt_dep() do
    if enable_bcrypt?(),
      do: [{:bcrypt, github: "emqx/erlang-bcrypt", tag: "0.6.1", override: true}],
      else: []
  end

  defp jq_dep() do
    if enable_jq?(),
      do: [{:jq, github: "emqx/jq", tag: "v0.3.12", override: true}],
      else: []
  end

  defp quicer_dep() do
    if enable_quicer?(),
      # in conflict with emqx and emqtt
      do: [{:quicer, github: "emqx/quic", tag: "0.0.303", override: true}],
      else: []
  end

  defp enable_bcrypt?() do
    not win32?()
  end

  defp enable_os_mon?() do
    not win32?()
  end

  defp enable_jq?() do
    not Enum.any?([
      build_without_jq?(),
      win32?()
    ]) or "1" == System.get_env("BUILD_WITH_JQ")
  end

  defp enable_quicer?() do
    not Enum.any?([
      build_without_quic?(),
      win32?(),
      centos6?(),
      macos?()
    ]) or "1" == System.get_env("BUILD_WITH_QUIC")
  end

  defp enable_rocksdb?() do
    not Enum.any?([
      build_without_rocksdb?(),
      raspbian?()
    ]) or "1" == System.get_env("BUILD_WITH_ROCKSDB")
  end

  defp pkg_vsn() do
    %{edition_type: edition_type} = check_profile!()
    basedir = Path.dirname(__ENV__.file)
    script = Path.join(basedir, "pkg-vsn.sh")
    os_cmd(script, [Atom.to_string(edition_type)])
  end

  defp os_cmd(script, args) do
    {str, 0} = System.cmd("bash", [script | args])
    String.trim(str)
  end

  defp win32?(),
    do: match?({:win_32, _}, :os.type())

  defp centos6?() do
    case File.read("/etc/centos-release") do
      {:ok, "CentOS release 6" <> _} ->
        true

      _ ->
        false
    end
  end

  defp macos?() do
    {:unix, :darwin} == :os.type()
  end

  defp raspbian?() do
    os_cmd("./scripts/get-distro.sh", []) =~ "raspbian"
  end

  defp build_without_jq?() do
    opt = System.get_env("BUILD_WITHOUT_JQ", "false")

    String.downcase(opt) != "false"
  end

  defp build_without_quic?() do
    opt = System.get_env("BUILD_WITHOUT_QUIC", "false")

    String.downcase(opt) != "false"
  end

  defp build_without_rocksdb?() do
    opt = System.get_env("BUILD_WITHOUT_ROCKSDB", "false")

    String.downcase(opt) != "false"
  end

  defp from_rebar_to_eex_template(str) do
    # we must not consider surrounding space in the template var name
    # because some help strings contain informative variables that
    # should not be interpolated, and those have no spaces.
    Regex.replace(
      ~r/\{\{ ([a-zA-Z0-9_]+) \}\}/,
      str,
      "<%= \\g{1} %>"
    )
  end

  defp build_info() do
    [
      build_info_arch: to_string(:erlang.system_info(:system_architecture)),
      build_info_wordsize: wordsize(),
      build_info_os: os_cmd("./scripts/get-distro.sh", []),
      build_info_erlang: otp_release(),
      build_info_elixir: System.version(),
      build_info_relform: System.get_env("EMQX_REL_FORM", "tgz")
    ]
  end

  # https://github.com/erlang/rebar3/blob/e3108ac187b88fff01eca6001a856283a3e0ec87/src/rebar_utils.erl#L142
  defp wordsize() do
    size =
      try do
        :erlang.system_info({:wordsize, :external})
      rescue
        ErlangError ->
          :erlang.system_info(:wordsize)
      end

    to_string(8 * size)
  end

  defp normalize_env!() do
    env =
      case Mix.env() do
        :dev ->
          :emqx

        env ->
          env
      end

    Mix.env(env)
  end

  # As from Erlang/OTP 17, the OTP release number corresponds to the
  # major OTP version number. No erlang:system_info() argument gives
  # the exact OTP version.
  # https://www.erlang.org/doc/man/erlang.html#system_info_otp_release
  # https://github.com/erlang/rebar3/blob/e3108ac187b88fff01eca6001a856283a3e0ec87/src/rebar_utils.erl#L572-L577
  defp otp_release() do
    major_version = System.otp_release()
    root_dir = to_string(:code.root_dir())

    [root_dir, "releases", major_version, "OTP_VERSION"]
    |> Path.join()
    |> File.read()
    |> case do
      {:error, _} ->
        major_version

      {:ok, version} ->
        version
        |> String.trim()
        |> String.split("**")
        |> List.first()
    end
  end

  defp dump_as_erl(term) do
    term
    |> then(&:io_lib.format("~0p", [&1]))
    |> :erlang.iolist_to_binary()
  end

  defp erlang_edition(:community), do: :ce
  defp erlang_edition(:enterprise), do: :ee
end<|MERGE_RESOLUTION|>--- conflicted
+++ resolved
@@ -56,13 +56,8 @@
       {:esockd, github: "emqx/esockd", tag: "5.9.8", override: true},
       {:rocksdb, github: "emqx/erlang-rocksdb", tag: "1.8.0-emqx-1", override: true},
       {:ekka, github: "emqx/ekka", tag: "0.15.16", override: true},
-<<<<<<< HEAD
-      {:gen_rpc, github: "emqx/gen_rpc", tag: "3.2.2", override: true},
+      {:gen_rpc, github: "emqx/gen_rpc", tag: "3.3.0", override: true},
       {:grpc, github: "emqx/grpc-erl", tag: "0.6.12", override: true},
-=======
-      {:gen_rpc, github: "emqx/gen_rpc", tag: "3.3.0", override: true},
-      {:grpc, github: "emqx/grpc-erl", tag: "0.6.8", override: true},
->>>>>>> b6e8f5a3
       {:minirest, github: "emqx/minirest", tag: "1.3.14", override: true},
       {:ecpool, github: "emqx/ecpool", tag: "0.5.4", override: true},
       {:replayq, github: "emqx/replayq", tag: "0.3.7", override: true},
