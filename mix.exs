--- conflicted
+++ resolved
@@ -208,13 +208,7 @@
   def common_dep(:getopt), do: {:getopt, "1.0.2", override: true}
   def common_dep(:telemetry), do: {:telemetry, "1.3.0", manager: :rebar3, override: true}
   # in conflict by grpc and eetcd
-<<<<<<< HEAD
-  def common_dep(:gpb),
-    do: {:gpb, github: "emqx/gpb", tag: "4.21.4.1", override: true, runtime: false}
-
-=======
   def common_dep(:gpb), do: {:gpb, "4.21.5", override: true, runtime: false}
->>>>>>> 889809de
   def common_dep(:ra), do: {:ra, github: "emqx/ra", tag: "v2.15.2-emqx-3", override: true}
 
   # in conflict by emqx_connector and system_monitor
@@ -324,111 +318,6 @@
     end)
   end
 
-<<<<<<< HEAD
-=======
-  defp enterprise_apps(_profile_info) do
-    []
-  end
-
-  # need to remove those when listing `/apps/`...
-  defp enterprise_umbrella_apps(:standard) do
-    MapSet.new([
-      :emqx_connector_aggregator,
-      :emqx_bridge_kafka,
-      :emqx_bridge_confluent,
-      :emqx_bridge_gcp_pubsub,
-      :emqx_bridge_cassandra,
-      :emqx_bridge_opents,
-      :emqx_bridge_dynamo,
-      :emqx_bridge_es,
-      :emqx_bridge_greptimedb,
-      :emqx_bridge_hstreamdb,
-      :emqx_bridge_influxdb,
-      :emqx_bridge_iotdb,
-      :emqx_bridge_matrix,
-      :emqx_bridge_mongodb,
-      :emqx_bridge_mysql,
-      :emqx_bridge_pgsql,
-      :emqx_bridge_redis,
-      :emqx_bridge_rocketmq,
-      :emqx_bridge_tdengine,
-      :emqx_bridge_timescale,
-      :emqx_bridge_sqlserver,
-      :emqx_bridge_pulsar,
-      :emqx_oracle,
-      :emqx_bridge_oracle,
-      :emqx_bridge_rabbitmq,
-      :emqx_bridge_clickhouse,
-      :emqx_ft,
-      :emqx_license,
-      :emqx_opentelemetry,
-      :emqx_s3,
-      :emqx_bridge_s3,
-      :emqx_bridge_azure_blob_storage,
-      :emqx_bridge_couchbase,
-      :emqx_bridge_snowflake,
-      :emqx_bridge_disk_log,
-      :emqx_schema_registry,
-      :emqx_schema_validation,
-      :emqx_message_transformation,
-      :emqx_ai_completion,
-      :emqx_enterprise,
-      :emqx_bridge_kinesis,
-      :emqx_bridge_azure_event_hub,
-      :emqx_gcp_device,
-      :emqx_dashboard_rbac,
-      :emqx_dashboard_sso,
-      :emqx_audit,
-      :emqx_mt,
-      :emqx_gateway_gbt32960,
-      :emqx_gateway_ocpp,
-      :emqx_gateway_jt808,
-      :emqx_gateway_nats,
-      :emqx_bridge_syskeeper,
-      :emqx_ds_shared_sub,
-      :emqx_cluster_link,
-      :emqx_ds_builtin_raft,
-      :emqx_auth_kerberos,
-      :emqx_bridge_datalayers,
-      :emqx_bridge_tablestore,
-      :emqx_auth_cinfo
-    ])
-  end
-
-  defp data_integration_deps() do
-    [
-      {:hstreamdb_erl, github: "hstreamdb/hstreamdb_erl", tag: "0.5.27+v0.18.1"},
-      common_dep(:influxdb),
-      common_dep(:wolff),
-      common_dep(:kafka_protocol),
-      common_dep(:brod_gssapi),
-      common_dep(:brod),
-      common_dep(:snappyer),
-      common_dep(:crc32cer),
-      {:opentsdb, github: "emqx/opentsdb-client-erl", tag: "v0.5.1", override: true},
-      {:greptimedb, github: "emqx/greptimedb-ingester-erl", tag: "v0.2.0.1", override: true},
-      {:amqp_client, "4.0.3", override: true}
-    ]
-  end
-
-  defp set_emqx_app_system_env(apps, version) do
-    system_env = emqx_app_system_env(version) ++ maybe_no_quic_env()
-
-    Enum.map(
-      apps,
-      fn {app, opts} ->
-        {app,
-         Keyword.update(
-           opts,
-           :system_env,
-           system_env,
-           &Keyword.merge(&1, system_env)
-         )}
-      end
-    )
-  end
-
->>>>>>> 889809de
   def emqx_app_system_env(version) do
     erlc_options(version)
     |> dump_as_erl()
