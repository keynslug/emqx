defmodule EMQXUmbrella.MixProject do
  use Mix.Project

  @moduledoc """

  The purpose of this file is to configure the release of EMQX under
  Mix.  Since EMQX uses its own configuration conventions and startup
  procedures, one cannot simply use `iex -S mix`.  Instead, it's
  recommended to build and use the release.

  ## Profiles

  To control the profile and edition to build, we case split on the
  MIX_ENV value.

  The following profiles are valid:

    * `emqx`
    * `emqx-enterprise`
    * `emqx-pkg`
    * `emqx-enterprise-pkg`
    * `dev` -> same as `emqx`, for convenience

  ## Release Environment Variables

  The release build is controlled by a few environment variables.

    * `ELIXIR_MAKE_TAR` - If set to `yes`, will produce a `.tar.gz`
      tarball along with the release.
  """

  def project() do
    profile_info = check_profile!()
    version = pkg_vsn()

    [
      app: :emqx_mix,
      version: version,
      deps: deps(profile_info, version),
      releases: releases()
    ]
  end

  defp deps(profile_info, version) do
    # we need several overrides here because dependencies specify
    # other exact versions, and not ranges.
    [
      {:lc, github: "emqx/lc", tag: "0.3.2", override: true},
      {:redbug, github: "emqx/redbug", tag: "2.0.10"},
      {:covertool, github: "zmstone/covertool", tag: "2.0.4.1", override: true},
      {:typerefl, github: "ieQu1/typerefl", tag: "0.9.1", override: true},
      {:ehttpc, github: "emqx/ehttpc", tag: "0.4.12", override: true},
      {:gproc, github: "emqx/gproc", tag: "0.9.0.1", override: true},
      {:jiffy, github: "emqx/jiffy", tag: "1.0.6", override: true},
      {:cowboy, github: "emqx/cowboy", tag: "2.9.2", override: true},
      {:esockd, github: "emqx/esockd", tag: "5.11.1", override: true},
      {:rocksdb, github: "emqx/erlang-rocksdb", tag: "1.8.0-emqx-2", override: true},
      {:ekka, github: "emqx/ekka", tag: "0.19.0", override: true},
      {:gen_rpc, github: "emqx/gen_rpc", tag: "3.3.1", override: true},
      {:grpc, github: "emqx/grpc-erl", tag: "0.6.12", override: true},
      {:minirest, github: "emqx/minirest", tag: "1.3.15", override: true},
      {:ecpool, github: "emqx/ecpool", tag: "0.5.7", override: true},
      {:replayq, github: "emqx/replayq", tag: "0.3.7", override: true},
      {:pbkdf2, github: "emqx/erlang-pbkdf2", tag: "2.0.4", override: true},
      # maybe forbid to fetch quicer
      {:emqtt,
       github: "emqx/emqtt", tag: "1.10.1", override: true, system_env: maybe_no_quic_env()},
      {:rulesql, github: "emqx/rulesql", tag: "0.1.7"},
      {:observer_cli, "1.7.1"},
      {:system_monitor, github: "ieQu1/system_monitor", tag: "3.0.3"},
      {:telemetry, "1.1.0"},
      # in conflict by emqtt and hocon
      {:getopt, "1.0.2", override: true},
      {:snabbkaffe, github: "kafka4beam/snabbkaffe", tag: "1.0.8", override: true},
<<<<<<< HEAD
      {:hocon, github: "emqx/hocon", tag: "0.41.0", override: true},
=======
      {:hocon, github: "emqx/hocon", tag: "0.42.0", override: true},
>>>>>>> 7a192d5a
      {:emqx_http_lib, github: "emqx/emqx_http_lib", tag: "0.5.3", override: true},
      {:esasl, github: "emqx/esasl", tag: "0.2.0"},
      {:jose, github: "potatosalad/erlang-jose", tag: "1.11.2"},
      # in conflict by ehttpc and emqtt
      {:gun, github: "emqx/gun", tag: "1.3.10", override: true},
      # in conflict by emqx_connector and system_monitor
      {:epgsql, github: "emqx/epgsql", tag: "4.7.1.1", override: true},
      # in conflict by emqx and observer_cli
      {:recon, github: "ferd/recon", tag: "2.5.1", override: true},
      {:jsx, github: "talentdeficit/jsx", tag: "v3.1.0", override: true},
      # in conflict by erlavro and rocketmq
      {:jsone, github: "emqx/jsone", tag: "1.7.1", override: true},
      # dependencies of dependencies; we choose specific refs to match
      # what rebar3 chooses.
      # in conflict by gun and emqtt
      {:cowlib,
       github: "ninenines/cowlib", ref: "c6553f8308a2ca5dcd69d845f0a7d098c40c3363", override: true},
      # in conflict by cowboy_swagger and cowboy
      {:ranch, github: "emqx/ranch", tag: "1.8.1-emqx", override: true},
      # in conflict by grpc and eetcd
      {:gpb, "4.19.9", override: true, runtime: false},
      {:hackney, github: "emqx/hackney", tag: "1.18.1-1", override: true},
      # set by hackney (dependency)
      {:ssl_verify_fun, "1.1.7", override: true},
      {:rfc3339, github: "emqx/rfc3339", tag: "0.2.3", override: true},
      {:bcrypt, github: "emqx/erlang-bcrypt", tag: "0.6.1", override: true},
      {:uuid, github: "okeuday/uuid", tag: "v2.0.6", override: true},
      {:quickrand, github: "okeuday/quickrand", tag: "v2.0.6", override: true}
    ] ++
      emqx_apps(profile_info, version) ++
      enterprise_deps(profile_info) ++ jq_dep() ++ quicer_dep()
  end

  defp emqx_apps(profile_info, version) do
    apps = umbrella_apps(profile_info) ++ enterprise_apps(profile_info)
    set_emqx_app_system_env(apps, profile_info, version)
  end

  defp umbrella_apps(profile_info) do
    enterprise_apps = enterprise_umbrella_apps()

    "apps/*"
    |> Path.wildcard()
    |> Enum.map(fn path ->
      app =
        path
        |> Path.basename()
        |> String.to_atom()

      {app, path: path, manager: :rebar3, override: true}
    end)
    |> Enum.reject(fn dep_spec ->
      dep_spec
      |> elem(0)
      |> then(&MapSet.member?(enterprise_apps, &1))
    end)
    |> Enum.reject(fn {app, _} ->
      case profile_info do
        %{edition_type: :enterprise} ->
          app == :emqx_telemetry

        _ ->
          false
      end
    end)
  end

  defp enterprise_apps(_profile_info = %{edition_type: :enterprise}) do
    Enum.map(enterprise_umbrella_apps(), fn app_name ->
      path = "apps/#{app_name}"
      {app_name, path: path, manager: :rebar3, override: true}
    end)
  end

  defp enterprise_apps(_profile_info) do
    []
  end

  # need to remove those when listing `/apps/`...
  defp enterprise_umbrella_apps() do
    MapSet.new([
      :emqx_bridge_kafka,
      :emqx_bridge_confluent,
      :emqx_bridge_gcp_pubsub,
      :emqx_bridge_cassandra,
      :emqx_bridge_opents,
      :emqx_bridge_dynamo,
      :emqx_bridge_greptimedb,
      :emqx_bridge_hstreamdb,
      :emqx_bridge_influxdb,
      :emqx_bridge_iotdb,
      :emqx_bridge_es,
      :emqx_bridge_matrix,
      :emqx_bridge_mongodb,
      :emqx_bridge_mysql,
      :emqx_bridge_pgsql,
      :emqx_bridge_redis,
      :emqx_bridge_rocketmq,
      :emqx_bridge_tdengine,
      :emqx_bridge_timescale,
      :emqx_bridge_sqlserver,
      :emqx_bridge_pulsar,
      :emqx_oracle,
      :emqx_bridge_oracle,
      :emqx_bridge_rabbitmq,
      :emqx_bridge_clickhouse,
      :emqx_ft,
      :emqx_license,
      :emqx_s3,
      :emqx_bridge_s3,
      :emqx_schema_registry,
      :emqx_enterprise,
      :emqx_bridge_kinesis,
      :emqx_bridge_azure_event_hub,
      :emqx_gcp_device,
      :emqx_dashboard_rbac,
      :emqx_dashboard_sso,
      :emqx_audit,
      :emqx_gateway_gbt32960,
      :emqx_gateway_ocpp,
      :emqx_gateway_jt808,
      :emqx_bridge_syskeeper
    ])
  end

  defp enterprise_deps(_profile_info = %{edition_type: :enterprise}) do
    [
      {:hstreamdb_erl, github: "hstreamdb/hstreamdb_erl", tag: "0.5.18+v0.18.1"},
      {:influxdb, github: "emqx/influxdb-client-erl", tag: "1.1.13", override: true},
      {:wolff, github: "kafka4beam/wolff", tag: "1.10.2"},
      {:kafka_protocol, github: "kafka4beam/kafka_protocol", tag: "4.1.5", override: true},
      {:brod_gssapi, github: "kafka4beam/brod_gssapi", tag: "v0.1.1"},
      {:brod, github: "kafka4beam/brod", tag: "3.16.8"},
      {:snappyer, "1.2.9", override: true},
      {:crc32cer, "0.1.8", override: true},
      {:supervisor3, "1.1.12", override: true},
      {:opentsdb, github: "emqx/opentsdb-client-erl", tag: "v0.5.1", override: true},
      {:greptimedb, github: "GreptimeTeam/greptimedb-client-erl", tag: "v0.1.7", override: true},
      # The following two are dependencies of rabbit_common. They are needed here to
      # make mix not complain about conflicting versions
      {:thoas, github: "emqx/thoas", tag: "v1.0.0", override: true},
      {:credentials_obfuscation,
       github: "emqx/credentials-obfuscation", tag: "v3.2.0", override: true},
      {:rabbit_common,
       github: "emqx/rabbitmq-server",
       tag: "v3.11.13.2",
       sparse: "deps/rabbit_common",
       override: true},
      {:amqp_client,
       github: "emqx/rabbitmq-server",
       tag: "v3.11.13.2",
       sparse: "deps/amqp_client",
       override: true}
    ]
  end

  defp enterprise_deps(_profile_info) do
    []
  end

  defp set_emqx_app_system_env(apps, profile_info, version) do
    system_env = emqx_app_system_env(profile_info, version) ++ maybe_no_quic_env()

    Enum.map(
      apps,
      fn {app, opts} ->
        {app,
         Keyword.update(
           opts,
           :system_env,
           system_env,
           &Keyword.merge(&1, system_env)
         )}
      end
    )
  end

  def emqx_app_system_env(profile_info, version) do
    erlc_options(profile_info, version)
    |> dump_as_erl()
    |> then(&[{"ERL_COMPILER_OPTIONS", &1}])
  end

  defp erlc_options(%{edition_type: edition_type}, version) do
    [
      :debug_info,
      {:compile_info, [{:emqx_vsn, String.to_charlist(version)}]},
      {:d, :EMQX_RELEASE_EDITION, erlang_edition(edition_type)},
      {:d, :snk_kind, :msg}
    ]
  end

  def maybe_no_quic_env() do
    if not enable_quicer?() do
      [{"BUILD_WITHOUT_QUIC", "true"}]
    else
      []
    end
  end

  defp releases() do
    [
      emqx: fn ->
        %{
          release_type: release_type,
          package_type: package_type,
          edition_type: edition_type
        } = check_profile!()

        base_steps = [
          &make_docs(&1),
          :assemble,
          &create_RELEASES/1,
          &copy_files(&1, release_type, package_type, edition_type),
          &copy_escript(&1, "nodetool"),
          &copy_escript(&1, "install_upgrade.escript")
        ]

        steps =
          if System.get_env("ELIXIR_MAKE_TAR") == "yes" do
            base_steps ++ [&prepare_tar_overlays/1, :tar]
          else
            base_steps
          end

        [
          applications: applications(edition_type),
          skip_mode_validation_for: [
            :emqx_mix,
            :emqx_gateway,
            :emqx_gateway_stomp,
            :emqx_gateway_mqttsn,
            :emqx_gateway_coap,
            :emqx_gateway_lwm2m,
            :emqx_gateway_exproto,
            :emqx_dashboard,
            :emqx_dashboard_sso,
            :emqx_audit,
            :emqx_resource,
            :emqx_connector,
            :emqx_exhook,
            :emqx_bridge,
            :emqx_bridge_mqtt,
            :emqx_modules,
            :emqx_management,
            :emqx_retainer,
            :emqx_prometheus,
            :emqx_rule_engine,
            :emqx_auto_subscribe,
            :emqx_slow_subs,
            :emqx_plugins,
            :emqx_ft,
            :emqx_s3,
            :emqx_opentelemetry,
            :emqx_durable_storage,
            :rabbit_common
          ],
          steps: steps,
          strip_beams: false
        ]
      end
    ]
  end

  def applications(edition_type) do
    {:ok,
     [
       %{
         db_apps: db_apps,
         system_apps: system_apps,
         common_business_apps: common_business_apps,
         ee_business_apps: ee_business_apps,
         ce_business_apps: ce_business_apps
       }
     ]} = :file.consult("apps/emqx_machine/priv/reboot_lists.eterm")

    edition_specific_apps =
      if edition_type == :enterprise do
        ee_business_apps
      else
        ce_business_apps
      end

    business_apps = common_business_apps ++ edition_specific_apps

    excluded_apps = excluded_apps()

    system_apps =
      Enum.map(system_apps, fn app ->
        if is_atom(app), do: {app, :permanent}, else: app
      end)

    db_apps = Enum.map(db_apps, &{&1, :load})
    business_apps = Enum.map(business_apps, &{&1, :load})

    [system_apps, db_apps, [emqx_machine: :permanent], business_apps]
    |> List.flatten()
    |> Keyword.reject(fn {app, _type} -> app in excluded_apps end)
  end

  defp excluded_apps() do
    %{
      mnesia_rocksdb: enable_rocksdb?(),
      quicer: enable_quicer?(),
      jq: enable_jq?(),
      observer: is_app?(:observer)
    }
    |> Enum.reject(&elem(&1, 1))
    |> Enum.map(&elem(&1, 0))
  end

  defp is_app?(name) do
    case Application.load(name) do
      :ok ->
        true

      {:error, {:already_loaded, _}} ->
        true

      _ ->
        false
    end
  end

  def check_profile!() do
    valid_envs = [
      :emqx,
      :"emqx-pkg",
      :"emqx-enterprise",
      :"emqx-enterprise-pkg"
    ]

    if Mix.env() == :dev do
      env_profile = System.get_env("PROFILE")

      if env_profile do
        # copy from PROFILE env var
        System.get_env("PROFILE")
        |> String.to_atom()
        |> Mix.env()
      else
        IO.puts(
          IO.ANSI.format([
            :yellow,
            "Warning: env var PROFILE is unset; defaulting to emqx"
          ])
        )

        Mix.env(:emqx)
      end
    end

    if Mix.env() not in valid_envs do
      formatted_envs =
        valid_envs
        |> Enum.map(&"  * #{&1}")
        |> Enum.join("\n")

      Mix.raise("""
      Invalid env #{Mix.env()}.  Valid options are:
      #{formatted_envs}
      """)
    end

    {
      release_type,
      package_type,
      edition_type
    } =
      case Mix.env() do
        :dev ->
          {:cloud, :bin, :community}

        :emqx ->
          {:cloud, :bin, :community}

        :"emqx-enterprise" ->
          {:cloud, :bin, :enterprise}

        :"emqx-pkg" ->
          {:cloud, :pkg, :community}

        :"emqx-enterprise-pkg" ->
          {:cloud, :pkg, :enterprise}
      end

    normalize_env!()

    %{
      release_type: release_type,
      package_type: package_type,
      edition_type: edition_type
    }
  end

  #############################################################################
  #  Custom Steps
  #############################################################################

  defp make_docs(release) do
    profile = System.get_env("MIX_ENV")
    os_cmd("build", [profile, "docs"])
    release
  end

  defp copy_files(release, release_type, package_type, edition_type) do
    overwrite? = Keyword.get(release.options, :overwrite, false)

    bin = Path.join(release.path, "bin")
    etc = Path.join(release.path, "etc")
    log = Path.join(release.path, "log")
    plugins = Path.join(release.path, "plugins")

    Mix.Generator.create_directory(bin)
    Mix.Generator.create_directory(etc)
    Mix.Generator.create_directory(log)
    Mix.Generator.create_directory(plugins)
    Mix.Generator.create_directory(Path.join(etc, "certs"))

    Enum.each(
      ["mnesia", "configs", "patches", "scripts"],
      fn dir ->
        path = Path.join([release.path, "data", dir])
        Mix.Generator.create_directory(path)
      end
    )

    Mix.Generator.copy_file(
      "apps/emqx_auth/etc/acl.conf",
      Path.join(etc, "acl.conf"),
      force: overwrite?
    )

    # required by emqx_auth
    File.cp_r!(
      "apps/emqx/etc/certs",
      Path.join(etc, "certs")
    )

    profile = System.get_env("MIX_ENV")

    File.cp_r!(
      "rel/config/examples",
      Path.join(etc, "examples"),
      force: overwrite?
    )

    # copy /rel/config/ee-examples if profile is enterprise
    case profile do
      "emqx-enterprise" ->
        File.cp_r!(
          "rel/config/ee-examples",
          Path.join(etc, "examples"),
          force: overwrite?
        )

      _ ->
        :ok
    end

    # this is required by the produced escript / nodetool
    Mix.Generator.copy_file(
      Path.join(release.version_path, "start_clean.boot"),
      Path.join(bin, "no_dot_erlang.boot"),
      force: overwrite?
    )

    assigns = template_vars(release, release_type, package_type, edition_type)

    # This is generated by `scripts/merge-config.escript` or `make merge-config`
    # So, this should be run before the release.
    # TODO: run as a "compiler" step???
    render_template(
      "apps/emqx_conf/etc/emqx.conf.all",
      assigns,
      Path.join(etc, "emqx.conf")
    )

    render_template(
      "rel/emqx_vars",
      assigns,
      Path.join([release.path, "releases", "emqx_vars"])
    )

    vm_args_template_path =
      case release_type do
        :cloud ->
          "apps/emqx/etc/vm.args.cloud"
      end

    render_template(
      vm_args_template_path,
      assigns,
      [
        Path.join(etc, "vm.args"),
        Path.join(release.version_path, "vm.args")
      ]
    )

    for name <- [
          "emqx",
          "emqx_ctl"
        ] do
      Mix.Generator.copy_file(
        "bin/#{name}",
        Path.join(bin, name),
        force: overwrite?
      )

      # Files with the version appended are expected by the release
      # upgrade script `install_upgrade.escript`
      Mix.Generator.copy_file(
        Path.join(bin, name),
        Path.join(bin, name <> "-#{release.version}"),
        force: overwrite?
      )
    end

    for base_name <- ["emqx", "emqx_ctl"],
        suffix <- ["", "-#{release.version}"] do
      name = base_name <> suffix
      File.chmod!(Path.join(bin, name), 0o755)
    end

    Mix.Generator.copy_file(
      "bin/node_dump",
      Path.join(bin, "node_dump"),
      force: overwrite?
    )

    File.chmod!(Path.join(bin, "node_dump"), 0o755)

    Mix.Generator.copy_file(
      "bin/emqx_cluster_rescue",
      Path.join(bin, "emqx_cluster_rescue"),
      force: overwrite?
    )

    File.chmod!(Path.join(bin, "emqx_cluster_rescue"), 0o755)

    render_template(
      "rel/BUILD_INFO",
      assigns,
      Path.join(release.version_path, "BUILD_INFO")
    )

    release
  end

  defp render_template(template, assigns, target) when is_binary(target) do
    render_template(template, assigns, [target])
  end

  defp render_template(template, assigns, tartgets) when is_list(tartgets) do
    rendered =
      File.read!(template)
      |> from_rebar_to_eex_template()
      |> EEx.eval_string(assigns)

    for target <- tartgets do
      File.write!(target, rendered)
    end
  end

  # needed by nodetool and by release_handler
  defp create_RELEASES(release) do
    apps =
      Enum.map(release.applications, fn {app_name, app_props} ->
        app_vsn = Keyword.fetch!(app_props, :vsn)

        app_path =
          "./lib"
          |> Path.join("#{app_name}-#{app_vsn}")
          |> to_charlist()

        {app_name, app_vsn, app_path}
      end)

    release_entry = [
      {
        :release,
        to_charlist(release.name),
        to_charlist(release.version),
        release.erts_version,
        apps,
        :permanent
      }
    ]

    release.path
    |> Path.join("releases")
    |> Path.join("RELEASES")
    |> File.open!([:write, :utf8], fn handle ->
      IO.puts(handle, "%% coding: utf-8")
      :io.format(handle, ~c"~tp.~n", [release_entry])
    end)

    release
  end

  defp copy_escript(release, escript_name) do
    [shebang, rest] =
      "bin/#{escript_name}"
      |> File.read!()
      |> String.split("\n", parts: 2)

    # the elixir version of escript + start.boot required the boot_var
    # RELEASE_LIB to be defined.
    # enable-feature is not required when 1.6.x
    boot_var = "%%!-boot_var RELEASE_LIB $RUNNER_ROOT_DIR/lib -enable-feature maybe_expr"

    # Files with the version appended are expected by the release
    # upgrade script `install_upgrade.escript`
    Enum.each(
      [escript_name, escript_name <> "-" <> release.version],
      fn name ->
        path = Path.join([release.path, "bin", name])
        File.write!(path, [shebang, "\n", boot_var, "\n", rest])
      end
    )

    release
  end

  # The `:tar` built-in step in Mix Release does not currently add the
  # `etc` directory into the resulting tarball.  The workaround is to
  # add those to the `:overlays` key before running `:tar`.
  # See: https://hexdocs.pm/mix/1.13.4/Mix.Release.html#__struct__/0
  defp prepare_tar_overlays(release) do
    Map.update!(
      release,
      :overlays,
      &[
        "etc",
        "data",
        "plugins",
        "bin/node_dump"
        | &1
      ]
    )
  end

  #############################################################################
  #  Helper functions
  #############################################################################

  defp template_vars(release, release_type, :bin = _package_type, edition_type) do
    [
      emqx_default_erlang_cookie: default_cookie(),
      emqx_configuration_doc: emqx_configuration_doc(edition_type, :root),
      emqx_configuration_doc_log: emqx_configuration_doc(edition_type, :log),
      platform_data_dir: "data",
      platform_etc_dir: "etc",
      platform_plugins_dir: "plugins",
      runner_bin_dir: "$RUNNER_ROOT_DIR/bin",
      emqx_etc_dir: "$RUNNER_ROOT_DIR/etc",
      runner_lib_dir: "$RUNNER_ROOT_DIR/lib",
      runner_log_dir: "$RUNNER_ROOT_DIR/log",
      runner_user: "",
      release_version: release.version,
      erts_vsn: release.erts_version,
      # FIXME: this is empty in `make emqx` ???
      erl_opts: "",
      emqx_description: emqx_description(release_type, edition_type),
      emqx_schema_mod: emqx_schema_mod(edition_type),
      is_elixir: "yes",
      is_enterprise: if(edition_type == :enterprise, do: "yes", else: "no")
    ] ++ build_info()
  end

  defp template_vars(release, release_type, :pkg = _package_type, edition_type) do
    [
      emqx_default_erlang_cookie: default_cookie(),
      emqx_configuration_doc: emqx_configuration_doc(edition_type, :root),
      emqx_configuration_doc_log: emqx_configuration_doc(edition_type, :log),
      platform_data_dir: "/var/lib/emqx",
      platform_etc_dir: "/etc/emqx",
      platform_plugins_dir: "/var/lib/emqx/plugins",
      runner_bin_dir: "/usr/bin",
      emqx_etc_dir: "/etc/emqx",
      runner_lib_dir: "$RUNNER_ROOT_DIR/lib",
      runner_log_dir: "/var/log/emqx",
      runner_user: "emqx",
      release_version: release.version,
      erts_vsn: release.erts_version,
      # FIXME: this is empty in `make emqx` ???
      erl_opts: "",
      emqx_description: emqx_description(release_type, edition_type),
      emqx_schema_mod: emqx_schema_mod(edition_type),
      is_elixir: "yes",
      is_enterprise: if(edition_type == :enterprise, do: "yes", else: "no")
    ] ++ build_info()
  end

  defp default_cookie() do
    "emqx50elixir"
  end

  defp emqx_description(release_type, edition_type) do
    case {release_type, edition_type} do
      {:cloud, :enterprise} ->
        "EMQX Enterprise"

      {:cloud, :community} ->
        "EMQX"
    end
  end

  defp emqx_configuration_doc(:enterprise, :root),
    do: "https://docs.emqx.com/en/enterprise/latest/configuration/configuration.html"

  defp emqx_configuration_doc(:enterprise, :log),
    do: "https://docs.emqx.com/en/enterprise/latest/configuration/logs.html"

  defp emqx_configuration_doc(:community, :root),
    do: "https://www.emqx.io/docs/en/latest/configuration/configuration.html"

  defp emqx_configuration_doc(:community, :log),
    do: "https://www.emqx.io/docs/en/latest/configuration/logs.html"

  defp emqx_schema_mod(:enterprise), do: :emqx_enterprise_schema
  defp emqx_schema_mod(:community), do: :emqx_conf_schema

  defp jq_dep() do
    if enable_jq?(),
      do: [{:jq, github: "emqx/jq", tag: "v0.3.12", override: true}],
      else: []
  end

  defp quicer_dep() do
    if enable_quicer?(),
      # in conflict with emqx and emqtt
      do: [{:quicer, github: "emqx/quic", tag: "0.0.313", override: true}],
      else: []
  end

  defp enable_jq?() do
    not Enum.any?([
      build_without_jq?()
    ])
  end

  defp enable_quicer?() do
    "1" == System.get_env("BUILD_WITH_QUIC") or
      not Enum.any?([
        macos?(),
        build_without_quic?()
      ])
  end

  defp enable_rocksdb?() do
    not Enum.any?([
      raspbian?(),
      build_without_rocksdb?()
    ])
  end

  defp pkg_vsn() do
    %{edition_type: edition_type} = check_profile!()
    basedir = Path.dirname(__ENV__.file)
    script = Path.join(basedir, "pkg-vsn.sh")
    os_cmd(script, [Atom.to_string(edition_type)])
  end

  defp os_cmd(script, args) do
    {str, 0} = System.cmd("bash", [script | args])
    String.trim(str)
  end

  defp macos?() do
    {:unix, :darwin} == :os.type()
  end

  defp raspbian?() do
    os_cmd("./scripts/get-distro.sh", []) =~ "raspbian"
  end

  defp build_without_jq?() do
    opt = System.get_env("BUILD_WITHOUT_JQ", "false")

    String.downcase(opt) != "false"
  end

  defp build_without_quic?() do
    opt = System.get_env("BUILD_WITHOUT_QUIC", "false")

    String.downcase(opt) != "false"
  end

  defp build_without_rocksdb?() do
    opt = System.get_env("BUILD_WITHOUT_ROCKSDB", "false")

    String.downcase(opt) != "false"
  end

  defp from_rebar_to_eex_template(str) do
    # we must not consider surrounding space in the template var name
    # because some help strings contain informative variables that
    # should not be interpolated, and those have no spaces.
    Regex.replace(
      ~r/\{\{ ([a-zA-Z0-9_]+) \}\}/,
      str,
      "<%= \\g{1} %>"
    )
  end

  defp build_info() do
    [
      build_info_arch: to_string(:erlang.system_info(:system_architecture)),
      build_info_wordsize: wordsize(),
      build_info_os: os_cmd("./scripts/get-distro.sh", []),
      build_info_erlang: otp_release(),
      build_info_elixir: System.version(),
      build_info_relform: System.get_env("EMQX_REL_FORM", "tgz")
    ]
  end

  # https://github.com/erlang/rebar3/blob/e3108ac187b88fff01eca6001a856283a3e0ec87/src/rebar_utils.erl#L142
  defp wordsize() do
    size =
      try do
        :erlang.system_info({:wordsize, :external})
      rescue
        ErlangError ->
          :erlang.system_info(:wordsize)
      end

    to_string(8 * size)
  end

  defp normalize_env!() do
    env =
      case Mix.env() do
        :dev ->
          :emqx

        env ->
          env
      end

    Mix.env(env)
  end

  # As from Erlang/OTP 17, the OTP release number corresponds to the
  # major OTP version number. No erlang:system_info() argument gives
  # the exact OTP version.
  # https://www.erlang.org/doc/man/erlang.html#system_info_otp_release
  # https://github.com/erlang/rebar3/blob/e3108ac187b88fff01eca6001a856283a3e0ec87/src/rebar_utils.erl#L572-L577
  defp otp_release() do
    major_version = System.otp_release()
    root_dir = to_string(:code.root_dir())

    [root_dir, "releases", major_version, "OTP_VERSION"]
    |> Path.join()
    |> File.read()
    |> case do
      {:error, _} ->
        major_version

      {:ok, version} ->
        version
        |> String.trim()
        |> String.split("**")
        |> List.first()
    end
  end

  defp dump_as_erl(term) do
    term
    |> then(&:io_lib.format("~0p", [&1]))
    |> :erlang.iolist_to_binary()
  end

  defp erlang_edition(:community), do: :ce
  defp erlang_edition(:enterprise), do: :ee
end<|MERGE_RESOLUTION|>--- conflicted
+++ resolved
@@ -72,11 +72,7 @@
       # in conflict by emqtt and hocon
       {:getopt, "1.0.2", override: true},
       {:snabbkaffe, github: "kafka4beam/snabbkaffe", tag: "1.0.8", override: true},
-<<<<<<< HEAD
-      {:hocon, github: "emqx/hocon", tag: "0.41.0", override: true},
-=======
       {:hocon, github: "emqx/hocon", tag: "0.42.0", override: true},
->>>>>>> 7a192d5a
       {:emqx_http_lib, github: "emqx/emqx_http_lib", tag: "0.5.3", override: true},
       {:esasl, github: "emqx/esasl", tag: "0.2.0"},
       {:jose, github: "potatosalad/erlang-jose", tag: "1.11.2"},
