%% Copyright (c) 2018 EMQ Technologies Co., Ltd. All Rights Reserved.
%%
%% Licensed under the Apache License, Version 2.0 (the "License");
%% you may not use this file except in compliance with the License.
%% You may obtain a copy of the License at
%%
%%     http://www.apache.org/licenses/LICENSE-2.0
%%
%% Unless required by applicable law or agreed to in writing, software
%% distributed under the License is distributed on an "AS IS" BASIS,
%% WITHOUT WARRANTIES OR CONDITIONS OF ANY KIND, either express or implied.
%% See the License for the specific language governing permissions and
%% limitations under the License.

-module(emqx_protocol).

-include("emqx.hrl").
-include("emqx_mqtt.hrl").

-export([init/2]).
-export([info/1]).
-export([attrs/1]).
-export([caps/1]).
-export([stats/1]).
-export([client_id/1]).
-export([credentials/1]).
-export([parser/1]).
-export([session/1]).
-export([received/2]).
-export([process_packet/2]).
-export([deliver/2]).
-export([send/2]).
-export([shutdown/2]).

-record(pstate, {
         zone,
         sendfun,
         peername,
         peercert,
         proto_ver,
         proto_name,
         ackprops,
         client_id,
         is_assigned,
         conn_pid,
         conn_props,
         ack_props,
         username,
         session,
         clean_start,
         topic_aliases,
         packet_size,
         will_topic,
         will_msg,
         keepalive,
         mountpoint,
         is_super,
         is_bridge,
         enable_ban,
         enable_acl,
         recv_stats,
         send_stats,
         connected,
         connected_at
        }).

-type(state() :: #pstate{}).
-export_type([state/0]).

-ifdef(TEST).
-compile(export_all).
-endif.

-define(LOG(Level, Format, Args, PState),
        emqx_logger:Level([{client, PState#pstate.client_id}], "MQTT(~s@~s): " ++ Format,
                          [PState#pstate.client_id, esockd_net:format(PState#pstate.peername) | Args])).

%%------------------------------------------------------------------------------
%% Init
%%------------------------------------------------------------------------------

-spec(init(map(), list()) -> state()).
init(#{peername := Peername, peercert := Peercert, sendfun := SendFun}, Options) ->
    Zone = proplists:get_value(zone, Options),
    #pstate{zone          =  Zone,
            sendfun       =  SendFun,
            peername      =  Peername,
            peercert      =  Peercert,
            proto_ver     =  ?MQTT_PROTO_V4,
            proto_name    =  <<"MQTT">>,
            client_id     =  <<>>,
            is_assigned   =  false,
            conn_pid      =  self(),
            username      =  init_username(Peercert, Options),
            is_super      =  false,
            clean_start   =  false,
            topic_aliases =  #{},
            packet_size   =  emqx_zone:get_env(Zone, max_packet_size),
            mountpoint    =  emqx_zone:get_env(Zone, mountpoint),
            is_bridge     =  false,
            enable_ban    =  emqx_zone:get_env(Zone, enable_ban, false),
            enable_acl    =  emqx_zone:get_env(Zone, enable_acl),
            recv_stats    =  #{msg => 0, pkt => 0},
            send_stats    =  #{msg => 0, pkt => 0},
            connected     =  false}.

init_username(Peercert, Options) ->
    case proplists:get_value(peer_cert_as_username, Options) of
        cn -> esockd_peercert:common_name(Peercert);
        dn -> esockd_peercert:subject(Peercert);
        _  -> undefined
    end.

set_username(Username, PState = #pstate{username = undefined}) ->
    PState#pstate{username = Username};
set_username(_Username, PState) ->
    PState.

%%------------------------------------------------------------------------------
%% API
%%------------------------------------------------------------------------------

info(PState = #pstate{conn_props    = ConnProps,
                      ack_props     = AckProps,
                      session       = Session,
                      topic_aliases = Aliases,
                      will_msg      = WillMsg,
                      enable_acl    = EnableAcl}) ->
    attrs(PState) ++ [{conn_props, ConnProps},
                      {ack_props, AckProps},
                      {session, Session},
                      {topic_aliases, Aliases},
                      {will_msg, WillMsg},
                      {enable_acl, EnableAcl}].

attrs(#pstate{zone         = Zone,
              client_id    = ClientId,
              username     = Username,
              peername     = Peername,
              peercert     = Peercert,
              clean_start  = CleanStart,
              proto_ver    = ProtoVer,
              proto_name   = ProtoName,
              keepalive    = Keepalive,
              will_topic   = WillTopic,
              mountpoint   = Mountpoint,
              is_super     = IsSuper,
              is_bridge    = IsBridge,
              connected_at = ConnectedAt}) ->
    [{zone, Zone},
     {client_id, ClientId},
     {username, Username},
     {peername, Peername},
     {peercert, Peercert},
     {proto_ver, ProtoVer},
     {proto_name, ProtoName},
     {clean_start, CleanStart},
     {keepalive, Keepalive},
     {will_topic, WillTopic},
     {mountpoint, Mountpoint},
     {is_super, IsSuper},
     {is_bridge, IsBridge},
     {connected_at, ConnectedAt}].

caps(#pstate{zone = Zone}) ->
    emqx_mqtt_caps:get_caps(Zone).

client_id(#pstate{client_id = ClientId}) ->
    ClientId.

credentials(#pstate{zone       = Zone,
                    client_id  = ClientId,
                    username   = Username,
                    peername   = Peername}) ->
    #{zone      => Zone,
      client_id => ClientId,
      username  => Username,
      peername  => Peername}.

stats(#pstate{recv_stats = #{pkt := RecvPkt, msg := RecvMsg},
              send_stats = #{pkt := SendPkt, msg := SendMsg}}) ->
    [{recv_pkt, RecvPkt},
     {recv_msg, RecvMsg},
     {send_pkt, SendPkt},
     {send_msg, SendMsg}].

session(#pstate{session = SPid}) ->
    SPid.

parser(#pstate{packet_size = Size, proto_ver = Ver}) ->
    emqx_frame:initial_state(#{max_packet_size => Size, version => Ver}).

%%------------------------------------------------------------------------------
%% Packet Received
%%------------------------------------------------------------------------------

set_protover(?CONNECT_PACKET(#mqtt_packet_connect{
                                proto_ver = ProtoVer}),
             PState) ->
    PState#pstate{ proto_ver = ProtoVer };
set_protover(_Packet, PState) ->
    PState.

-spec(received(emqx_mqtt_types:packet(), state()) ->
    {ok, state()} | {error, term()} | {error, term(), state()} | {stop, term(), state()}).
received(?PACKET(Type), PState = #pstate{connected = false}) when Type =/= ?CONNECT ->
    {error, proto_not_connected, PState};

received(?PACKET(?CONNECT), PState = #pstate{connected = true}) ->
    {error, proto_unexpected_connect, PState};

received(Packet = ?PACKET(Type), PState) ->
    PState1 =  set_protover(Packet, PState),
    trace(recv, Packet, PState1),
    try emqx_packet:validate(Packet) of
        true ->
            {Packet1, PState2} = preprocess_properties(Packet, PState1),
            process_packet(Packet1, inc_stats(recv, Type, PState2))
    catch
        error : protocol_error ->
            deliver({disconnect, ?RC_PROTOCOL_ERROR}, PState1),
            {error, protocol_error, PState};
        error : subscription_identifier_invalid ->
            deliver({disconnect, ?RC_SUBSCRIPTION_IDENTIFIERS_NOT_SUPPORTED}, PState1),
            {error, subscription_identifier_invalid, PState1};
        error : topic_alias_invalid ->
            deliver({disconnect, ?RC_TOPIC_ALIAS_INVALID}, PState1),
            {error, topic_alias_invalid, PState1};
        error : topic_filters_invalid ->
            deliver({disconnect, ?RC_TOPIC_FILTER_INVALID}, PState1),
            {error, topic_filters_invalid, PState1};
        error : topic_name_invalid ->
            deliver({disconnect, ?RC_TOPIC_FILTER_INVALID}, PState1),
            {error, topic_filters_invalid, PState1};
        error : Reason ->
            deliver({disconnect, ?RC_MALFORMED_PACKET}, PState1),
            {error, Reason, PState1}
    end.

%%------------------------------------------------------------------------------
%% Preprocess MQTT Properties
%%------------------------------------------------------------------------------

%% Subscription Identifier
preprocess_properties(Packet = #mqtt_packet{
                                  variable = Subscribe = #mqtt_packet_subscribe{
                                                            properties    = #{'Subscription-Identifier' := SubId},
                                                            topic_filters = TopicFilters
                                                           }
                                 },
                      PState = #pstate{proto_ver = ?MQTT_PROTO_V5}) ->
    TopicFilters1 = [{Topic, SubOpts#{subid => SubId}} || {Topic, SubOpts} <- TopicFilters],
    {Packet#mqtt_packet{variable = Subscribe#mqtt_packet_subscribe{topic_filters = TopicFilters1}}, PState};

%% Topic Alias Mapping
preprocess_properties(Packet = #mqtt_packet{
                                  variable = Publish = #mqtt_packet_publish{
                                                          topic_name = <<>>,
                                                          properties = #{'Topic-Alias' := AliasId}}
                                 },
                      PState = #pstate{proto_ver = ?MQTT_PROTO_V5, topic_aliases = Aliases}) ->
    {Packet#mqtt_packet{variable = Publish#mqtt_packet_publish{
                                     topic_name = maps:get(AliasId, Aliases, <<>>)}}, PState};

preprocess_properties(Packet = #mqtt_packet{
                                  variable = #mqtt_packet_publish{
                                                topic_name = Topic,
                                                properties = #{'Topic-Alias' := AliasId}}
                                 },
                      PState = #pstate{proto_ver = ?MQTT_PROTO_V5, topic_aliases = Aliases}) ->
    {Packet, PState#pstate{topic_aliases = maps:put(AliasId, Topic, Aliases)}};

preprocess_properties(Packet, PState) ->
    {Packet, PState}.

%%------------------------------------------------------------------------------
%% Process MQTT Packet
%%------------------------------------------------------------------------------

process_packet(?CONNECT_PACKET(
                  #mqtt_packet_connect{proto_name  = ProtoName,
                                       proto_ver   = ProtoVer,
                                       is_bridge   = IsBridge,
                                       clean_start = CleanStart,
                                       keepalive   = Keepalive,
                                       properties  = ConnProps,
                                       will_props  = WillProps,
                                       will_topic  = WillTopic,
                                       client_id   = ClientId,
                                       username    = Username,
                                       password    = Password} = Connect), PState) ->

    %% TODO: Mountpoint...
    %% Msg -> emqx_mountpoint:mount(MountPoint, Msg)
    Connect1 = if 
                   ProtoVer =:= ?MQTT_PROTO_V5 ->
                       WillDelayInterval = get_property('Will-Delay-Interval', WillProps, 0),
                       SessionExpiryInterval = get_property('Session-Expiry-Interval', ConnProps, 0),
                       WillProps1 = set_property('Will-Delay-Interval', erlang:min(SessionExpiryInterval, WillDelayInterval), WillProps),
                       Connect#mqtt_packet_connect{will_props = WillProps1};
                   true -> 
                       Connect
               end,
    WillMsg = emqx_packet:will_msg(Connect1),

    PState1 = set_username(Username,
                           PState#pstate{client_id    = ClientId,
                                         proto_ver    = ProtoVer,
                                         proto_name   = ProtoName,
                                         clean_start  = CleanStart,
                                         keepalive    = Keepalive,
                                         conn_props   = ConnProps,
                                         will_topic   = WillTopic,
                                         will_msg     = WillMsg,
                                         is_bridge    = IsBridge,
                                         connected_at = os:timestamp()}),
    connack(
      case check_connect(Connect, PState1) of
          {ok, PState2} ->
              case authenticate(credentials(PState2), Password) of
                  {ok, IsSuper} ->
                      %% Maybe assign a clientId
                      PState3 = maybe_assign_client_id(PState2#pstate{is_super = IsSuper}),
                      %% Open session
                      case try_open_session(PState3) of
                          {ok, SPid, SP} ->
                              PState4 = PState3#pstate{session = SPid, connected = true},
                              ok = emqx_cm:register_connection(client_id(PState4), attrs(PState4)),
                              %% Start keepalive
                              start_keepalive(Keepalive, PState4),
                              %% Success
                              {?RC_SUCCESS, SP, PState4};
                          {error, Error} ->
                              ?LOG(error, "Failed to open session: ~p", [Error], PState1),
                              {?RC_UNSPECIFIED_ERROR, PState1}
                      end;
                  {error, Reason} ->
                      ?LOG(error, "Username '~s' login failed for ~p", [Username, Reason], PState2),
                      {?RC_NOT_AUTHORIZED, PState1}
              end;
          {error, ReasonCode} ->
              {ReasonCode, PState1}
      end);

process_packet(Packet = ?PUBLISH_PACKET(?QOS_0, Topic, _PacketId, _Payload), PState) ->
    case check_publish(Packet, PState) of
        {ok, PState1} ->
            do_publish(Packet, PState1);
        {error, ?RC_TOPIC_ALIAS_INVALID} ->
            ?LOG(error, "Protocol error - ~p", [?RC_TOPIC_ALIAS_INVALID], PState),
            {error, ?RC_TOPIC_ALIAS_INVALID, PState};
        {error, ReasonCode} ->
            ?LOG(warning, "Cannot publish qos0 message to ~s for ~s", [Topic, ReasonCode], PState),
            {error, ReasonCode, PState}
    end;

process_packet(Packet = ?PUBLISH_PACKET(?QOS_1, PacketId), PState) ->
    case check_publish(Packet, PState) of
        {ok, PState1} ->
            do_publish(Packet, PState1);
        {error, ReasonCode} ->
            deliver({puback, PacketId, ReasonCode}, PState)
    end;

process_packet(Packet = ?PUBLISH_PACKET(?QOS_2, PacketId), PState) ->
    case check_publish(Packet, PState) of
        {ok, PState1} ->
            do_publish(Packet, PState1);
        {error, ReasonCode} ->
            deliver({pubrec, PacketId, ReasonCode}, PState)
    end;

process_packet(?PUBACK_PACKET(PacketId, ReasonCode), PState = #pstate{session = SPid}) ->
    {ok = emqx_session:puback(SPid, PacketId, ReasonCode), PState};

process_packet(?PUBREC_PACKET(PacketId, ReasonCode), PState = #pstate{session = SPid}) ->
    case emqx_session:pubrec(SPid, PacketId, ReasonCode) of
        ok ->
            send(?PUBREL_PACKET(PacketId), PState);
        {error, NotFound} ->
            send(?PUBREL_PACKET(PacketId, NotFound), PState)
    end;

process_packet(?PUBREL_PACKET(PacketId, ReasonCode), PState = #pstate{session = SPid}) ->
    case emqx_session:pubrel(SPid, PacketId, ReasonCode) of
        ok ->
            send(?PUBCOMP_PACKET(PacketId), PState);
        {error, NotFound} ->
            send(?PUBCOMP_PACKET(PacketId, NotFound), PState)
    end;

process_packet(?PUBCOMP_PACKET(PacketId, ReasonCode), PState = #pstate{session = SPid}) ->
    {ok = emqx_session:pubcomp(SPid, PacketId, ReasonCode), PState};

process_packet(?SUBSCRIBE_PACKET(PacketId, Properties, RawTopicFilters),
               PState = #pstate{session = SPid, mountpoint = Mountpoint, proto_ver = ProtoVer, is_bridge = IsBridge}) ->
    RawTopicFilters1 =  if ProtoVer < ?MQTT_PROTO_V5 ->
                            case IsBridge of
                                true -> [{RawTopic, SubOpts#{rap => 1}} || {RawTopic, SubOpts} <- RawTopicFilters];
                                false -> [{RawTopic, SubOpts#{rap => 0}} || {RawTopic, SubOpts} <- RawTopicFilters]
                            end;
                           true ->
                               RawTopicFilters
                        end,
    case check_subscribe(
           parse_topic_filters(?SUBSCRIBE, RawTopicFilters1), PState) of
        {ok, TopicFilters} ->
            case emqx_hooks:run('client.subscribe', [credentials(PState)], TopicFilters) of
                {ok, TopicFilters1} ->
                    ok = emqx_session:subscribe(SPid, PacketId, Properties,
                                                emqx_mountpoint:mount(Mountpoint, TopicFilters1)),
                    {ok, PState};
                {stop, _} ->
                    ReasonCodes = lists:duplicate(length(TopicFilters),
                                                  ?RC_IMPLEMENTATION_SPECIFIC_ERROR),
                    deliver({suback, PacketId, ReasonCodes}, PState)
            end;
        {error, TopicFilters} ->
            ReasonCodes = lists:map(fun({_, #{rc := ?RC_SUCCESS}}) ->
                                            ?RC_IMPLEMENTATION_SPECIFIC_ERROR;
                                       ({_, #{rc := ReasonCode}}) ->
                                            ReasonCode
                                    end, TopicFilters),
            deliver({suback, PacketId, ReasonCodes}, PState)
    end;

process_packet(?UNSUBSCRIBE_PACKET(PacketId, Properties, RawTopicFilters),
               PState = #pstate{session = SPid, mountpoint = MountPoint}) ->
    case emqx_hooks:run('client.unsubscribe', [credentials(PState)],
                        parse_topic_filters(?UNSUBSCRIBE, RawTopicFilters)) of
        {ok, TopicFilters} ->
            ok = emqx_session:unsubscribe(SPid, PacketId, Properties,
                                          emqx_mountpoint:mount(MountPoint, TopicFilters)),
            {ok, PState};
        {stop, _Acc} ->
            ReasonCodes = lists:duplicate(length(RawTopicFilters),
                                          ?RC_IMPLEMENTATION_SPECIFIC_ERROR),
            deliver({unsuback, PacketId, ReasonCodes}, PState)
    end;

process_packet(?PACKET(?PINGREQ), PState) ->
    send(?PACKET(?PINGRESP), PState);

process_packet(?DISCONNECT_PACKET(?RC_SUCCESS, #{'Session-Expiry-Interval' := Interval}),
                PState = #pstate{session = SPid, conn_props = #{'Session-Expiry-Interval' := OldInterval}}) ->
    case Interval =/= 0 andalso OldInterval =:= 0 of
        true ->
            deliver({disconnect, ?RC_PROTOCOL_ERROR}, PState),
            {error, protocol_error, PState#pstate{will_msg = undefined}};
        false ->
            emqx_session:update_expiry_interval(SPid, Interval),
            %% Clean willmsg
            {stop, normal, PState#pstate{will_msg = undefined}}
    end;
process_packet(?DISCONNECT_PACKET(?RC_SUCCESS), PState) ->
    {stop, normal, PState#pstate{will_msg = undefined}};
process_packet(?DISCONNECT_PACKET(_), PState) ->
    {stop, normal, PState}.

%%------------------------------------------------------------------------------
%% ConnAck --> Client
%%------------------------------------------------------------------------------

connack({?RC_SUCCESS, SP, PState}) ->
    emqx_hooks:run('client.connected', [credentials(PState), ?RC_SUCCESS, attrs(PState)]),
    deliver({connack, ?RC_SUCCESS, sp(SP)}, update_mountpoint(PState));

connack({ReasonCode, PState = #pstate{proto_ver = ProtoVer}}) ->
    emqx_hooks:run('client.connected', [credentials(PState), ReasonCode, attrs(PState)]),
    ReasonCode1 = if ProtoVer =:= ?MQTT_PROTO_V5 ->
                         ReasonCode;
                     true ->
                         emqx_reason_codes:compat(connack, ReasonCode)
                  end,
    _ = deliver({connack, ReasonCode1}, PState),
    {error, emqx_reason_codes:name(ReasonCode1, ProtoVer), PState}.

%%------------------------------------------------------------------------------
%% Publish Message -> Broker
%%------------------------------------------------------------------------------

do_publish(Packet = ?PUBLISH_PACKET(QoS, PacketId),
           PState = #pstate{session = SPid, mountpoint = MountPoint}) ->
    Msg = emqx_mountpoint:mount(MountPoint,
                                emqx_packet:to_message(credentials(PState), Packet)),
    puback(QoS, PacketId, emqx_session:publish(SPid, PacketId, Msg), PState).

%%------------------------------------------------------------------------------
%% Puback -> Client
%%------------------------------------------------------------------------------

puback(?QOS_0, _PacketId, _Result, PState) ->
    {ok, PState};
puback(?QOS_1, PacketId, {error, ReasonCode}, PState) ->
    deliver({puback, PacketId, ReasonCode}, PState);
puback(?QOS_1, PacketId, {ok, []}, PState) ->
    deliver({puback, PacketId, ?RC_NO_MATCHING_SUBSCRIBERS}, PState);
puback(?QOS_1, PacketId, {ok, _}, PState) ->
    deliver({puback, PacketId, ?RC_SUCCESS}, PState);
puback(?QOS_2, PacketId, {error, ReasonCode}, PState) ->
    deliver({pubrec, PacketId, ReasonCode}, PState);
puback(?QOS_2, PacketId, {ok, []}, PState) ->
    deliver({pubrec, PacketId, ?RC_NO_MATCHING_SUBSCRIBERS}, PState);
puback(?QOS_2, PacketId, {ok, _}, PState) ->
    deliver({pubrec, PacketId, ?RC_SUCCESS}, PState).

%%------------------------------------------------------------------------------
%% Deliver Packet -> Client
%%------------------------------------------------------------------------------

-spec(deliver(tuple(), state()) -> {ok, state()} | {error, term()}).
deliver({connack, ReasonCode}, PState) ->
    send(?CONNACK_PACKET(ReasonCode), PState);

deliver({connack, ?RC_SUCCESS, SP}, PState = #pstate{zone = Zone,
                                                     proto_ver = ?MQTT_PROTO_V5,
                                                     client_id = ClientId,
                                                     conn_props = ConnProps,
                                                     is_assigned = IsAssigned}) ->
    ResponseInformation = case maps:find('Request-Response-Information', ConnProps) of
                              {ok, 1} ->
                                  iolist_to_binary(emqx_config:get_env(response_topic_prefix));
                              _ ->
                                  <<>>
                          end,
    #{max_packet_size := MaxPktSize,
      max_qos_allowed := MaxQoS,
      mqtt_retain_available := Retain,
      max_topic_alias := MaxAlias,
      mqtt_shared_subscription := Shared,
      mqtt_wildcard_subscription := Wildcard} = caps(PState),
    Props = #{'Retain-Available' => flag(Retain),
              'Maximum-Packet-Size' => MaxPktSize,
              'Topic-Alias-Maximum' => MaxAlias,
              'Wildcard-Subscription-Available' => flag(Wildcard),
              'Subscription-Identifier-Available' => 1,
              'Response-Information' => ResponseInformation,

              'Shared-Subscription-Available' => flag(Shared)},

    Props1 = if
                MaxQoS =:= ?QOS_2 ->
                    Props;
                true ->
                    maps:put('Maximum-QoS', MaxQoS, Props)
            end,

    Props2 = if IsAssigned ->
                    Props1#{'Assigned-Client-Identifier' => ClientId};
                true -> Props1

             end,

    Props3 = case emqx_zone:get_env(Zone, server_keepalive) of
                 undefined -> Props2;
                 Keepalive -> Props2#{'Server-Keep-Alive' => Keepalive}
             end,
    send(?CONNACK_PACKET(?RC_SUCCESS, SP, Props3), PState);

deliver({connack, ReasonCode, SP}, PState) ->
    send(?CONNACK_PACKET(ReasonCode, SP), PState);

deliver({publish, PacketId, Msg}, PState = #pstate{mountpoint = MountPoint}) ->
    _ = emqx_hooks:run('message.delivered', [credentials(PState)], Msg),
    Msg1 = emqx_message:update_expiry(Msg),
    Msg2 = emqx_mountpoint:unmount(MountPoint, Msg1),
    send(emqx_packet:from_message(PacketId, Msg2), PState);

deliver({puback, PacketId, ReasonCode}, PState) ->
    send(?PUBACK_PACKET(PacketId, ReasonCode), PState);

deliver({pubrel, PacketId}, PState) ->
    send(?PUBREL_PACKET(PacketId), PState);

deliver({pubrec, PacketId, ReasonCode}, PState) ->
    send(?PUBREC_PACKET(PacketId, ReasonCode), PState);

deliver({suback, PacketId, ReasonCodes}, PState = #pstate{proto_ver = ProtoVer}) ->
    send(?SUBACK_PACKET(PacketId,
                        if ProtoVer =:= ?MQTT_PROTO_V5 ->
                               ReasonCodes;
                           true ->
                               [emqx_reason_codes:compat(suback, RC) || RC <- ReasonCodes]
                        end), PState);

deliver({unsuback, PacketId, ReasonCodes}, PState) ->
    send(?UNSUBACK_PACKET(PacketId, ReasonCodes), PState);

%% Deliver a disconnect for mqtt 5.0
deliver({disconnect, ReasonCode}, PState = #pstate{proto_ver = ?MQTT_PROTO_V5}) ->
    send(?DISCONNECT_PACKET(ReasonCode), PState);

deliver({disconnect, _ReasonCode}, PState) ->
    {ok, PState}.

%%------------------------------------------------------------------------------
%% Send Packet to Client

-spec(send(emqx_mqtt_types:packet(), state()) -> {ok, state()} | {error, term()}).
send(Packet = ?PACKET(Type), PState = #pstate{proto_ver = Ver, sendfun = SendFun}) ->
    trace(send, Packet, PState),
    case SendFun(emqx_frame:serialize(Packet, #{version => Ver})) of
        ok ->
            emqx_metrics:sent(Packet),
            {ok, inc_stats(send, Type, PState)};
        {binary, _Data} ->
            emqx_metrics:sent(Packet),
            {ok, inc_stats(send, Type, PState)};
        {error, Reason} ->
            {error, Reason}
    end.

%%------------------------------------------------------------------------------
%% Assign a clientid

maybe_assign_client_id(PState = #pstate{client_id = <<>>, ackprops = AckProps}) ->
    ClientId = emqx_guid:to_base62(emqx_guid:gen()),
    AckProps1 = set_property('Assigned-Client-Identifier', ClientId, AckProps),
    PState#pstate{client_id = ClientId, is_assigned = true, ackprops = AckProps1};
maybe_assign_client_id(PState) ->
    PState.

try_open_session(PState = #pstate{zone        = Zone,
                                  client_id   = ClientId,
                                  conn_pid    = ConnPid,
                                  username    = Username,
                                  clean_start = CleanStart}) ->

    SessAttrs = #{
        zone        => Zone,
        client_id   => ClientId,
        conn_pid    => ConnPid,
        username    => Username,
        clean_start => CleanStart
    },

    SessAttrs1 = lists:foldl(fun set_session_attrs/2, SessAttrs, [{max_inflight, PState}, {expiry_interval, PState}, {topic_alias_maximum, PState}]),
    case emqx_sm:open_session(SessAttrs1) of
        {ok, SPid} ->
            {ok, SPid, false};
        Other -> Other
    end.

set_session_attrs({max_inflight, #pstate{zone = Zone, proto_ver = ProtoVer, conn_props = ConnProps}}, SessAttrs) ->
    maps:put(max_inflight, if
                               ProtoVer =:= ?MQTT_PROTO_V5 ->
<<<<<<< HEAD
                                   get_property('Receive-Maximum', ConnProps, 65535);
                               true -> 
=======
                                   maps:get('Receive-Maximum', ConnProps, 65535);
                               true ->
>>>>>>> 73658b39
                                   emqx_zone:get_env(Zone, max_inflight, 65535)
                           end, SessAttrs);
set_session_attrs({expiry_interval, #pstate{zone = Zone, proto_ver = ProtoVer, conn_props = ConnProps, clean_start = CleanStart}}, SessAttrs) ->
    maps:put(expiry_interval, if
                               ProtoVer =:= ?MQTT_PROTO_V5 ->
<<<<<<< HEAD
                                   get_property('Session-Expiry-Interval', ConnProps, 0);
                               true -> 
=======
                                   maps:get('Session-Expiry-Interval', ConnProps, 0);
                               true ->
>>>>>>> 73658b39
                                   case CleanStart of
                                       true -> 0;
                                       false ->
                                           emqx_zone:get_env(Zone, session_expiry_interval, 16#ffffffff)
                                   end
                           end, SessAttrs);
set_session_attrs({topic_alias_maximum, #pstate{zone = Zone, proto_ver = ProtoVer, conn_props = ConnProps}}, SessAttrs) ->
    maps:put(topic_alias_maximum, if
                                    ProtoVer =:= ?MQTT_PROTO_V5 ->
<<<<<<< HEAD
                                        get_property('Topic-Alias-Maximum', ConnProps, 0);
                                    true -> 
=======
                                        maps:get('Topic-Alias-Maximum', ConnProps, 0);
                                    true ->
>>>>>>> 73658b39
                                        emqx_zone:get_env(Zone, max_topic_alias, 0)
                                  end, SessAttrs);
set_session_attrs({_, #pstate{}}, SessAttrs) ->
    SessAttrs.


authenticate(Credentials, Password) ->
    case emqx_access_control:authenticate(Credentials, Password) of
        ok -> {ok, false};
        {ok, IsSuper} when is_boolean(IsSuper) ->
            {ok, IsSuper};
        {ok, Result} when is_map(Result) ->
            {ok, maps:get(is_superuser, Result, false)};
        {error, Error} ->
            {error, Error}
    end.

set_property(Name, Value, undefined) ->
    #{Name => Value};
set_property(Name, Value, Props) ->
    Props#{Name => Value}.

get_property(_Name, undefined, Default) ->
    Default;
get_property(Name, Props, Default) ->
    maps:get(Name, Props, Default).

%%------------------------------------------------------------------------------
%% Check Packet
%%------------------------------------------------------------------------------

check_connect(Packet, PState) ->
    run_check_steps([fun check_proto_ver/2,
                     fun check_client_id/2,
                     fun check_banned/2], Packet, PState).

check_proto_ver(#mqtt_packet_connect{proto_ver  = Ver,
                                     proto_name = Name}, _PState) ->
    case lists:member({Ver, Name}, ?PROTOCOL_NAMES) of
        true  -> ok;
        false -> {error, ?RC_PROTOCOL_ERROR}
    end.

%% MQTT3.1 does not allow null clientId
check_client_id(#mqtt_packet_connect{proto_ver = ?MQTT_PROTO_V3,
                                     client_id = <<>>}, _PState) ->
    {error, ?RC_CLIENT_IDENTIFIER_NOT_VALID};

%% Issue#599: Null clientId and clean_start = false
check_client_id(#mqtt_packet_connect{client_id   = <<>>,
                                     clean_start = false}, _PState) ->
    {error, ?RC_CLIENT_IDENTIFIER_NOT_VALID};

check_client_id(#mqtt_packet_connect{client_id   = <<>>,
                                     clean_start = true}, _PState) ->
    ok;

check_client_id(#mqtt_packet_connect{client_id = ClientId}, #pstate{zone = Zone}) ->
    Len = byte_size(ClientId),
    MaxLen = emqx_zone:get_env(Zone, max_clientid_len),
    case (1 =< Len) andalso (Len =< MaxLen) of
        true  -> ok;
        false -> {error, ?RC_CLIENT_IDENTIFIER_NOT_VALID}
    end.

check_banned(_Connect, #pstate{enable_ban = false}) ->
    ok;
check_banned(#mqtt_packet_connect{client_id = ClientId, username = Username},
             #pstate{peername = Peername}) ->
    case emqx_banned:check(#{client_id => ClientId,
                             username  => Username,
                             peername  => Peername}) of
        true  -> {error, ?RC_BANNED};
        false -> ok
    end.

check_publish(Packet, PState) ->
    run_check_steps([fun check_pub_caps/2,
                     fun check_pub_acl/2], Packet, PState).

check_pub_caps(#mqtt_packet{header = #mqtt_packet_header{qos = QoS, retain = Retain},
                            variable = #mqtt_packet_publish{
                                          properties = #{'Topic-Alias' := TopicAlias}
                                         }},
               #pstate{zone = Zone}) ->
    emqx_mqtt_caps:check_pub(Zone, #{qos => QoS, retain => Retain, topic_alias => TopicAlias});
check_pub_caps(#mqtt_packet{header = #mqtt_packet_header{qos = QoS, retain = Retain},
                            variable = #mqtt_packet_publish{ properties = _Properties}},
               #pstate{zone = Zone}) ->
    emqx_mqtt_caps:check_pub(Zone, #{qos => QoS, retain => Retain}).


check_pub_acl(_Packet, #pstate{is_super = IsSuper, enable_acl = EnableAcl})
    when IsSuper orelse (not EnableAcl) ->
    ok;

check_pub_acl(#mqtt_packet{variable = #mqtt_packet_publish{topic_name = Topic}}, PState) ->
    case emqx_access_control:check_acl(credentials(PState), publish, Topic) of
        allow -> ok;
        deny  -> {error, ?RC_NOT_AUTHORIZED}
    end.

run_check_steps([], _Packet, PState) ->
    {ok, PState};
run_check_steps([Check|Steps], Packet, PState) ->
    case Check(Packet, PState) of
        ok ->
            run_check_steps(Steps, Packet, PState);
        {ok, PState1} ->
            run_check_steps(Steps, Packet, PState1);
        Error = {error, _RC} ->
            Error
    end.

check_subscribe(TopicFilters, PState = #pstate{zone = Zone}) ->
    case emqx_mqtt_caps:check_sub(Zone, TopicFilters) of
        {ok, TopicFilter1} ->
            check_sub_acl(TopicFilter1, PState);
        {error, TopicFilter1} ->
            {error, TopicFilter1}
    end.

check_sub_acl(TopicFilters, #pstate{is_super = IsSuper, enable_acl = EnableAcl})
    when IsSuper orelse (not EnableAcl) ->
    {ok, TopicFilters};

check_sub_acl(TopicFilters, PState) ->
    Credentials = credentials(PState),
    lists:foldr(
      fun({Topic, SubOpts}, {Ok, Acc}) ->
              case emqx_access_control:check_acl(Credentials, subscribe, Topic) of
                  allow -> {Ok, [{Topic, SubOpts}|Acc]};
                  deny  ->
                      emqx_logger:warning([{client, PState#pstate.client_id}],
                                          "ACL(~s) Cannot SUBSCRIBE ~p for ACL Deny",
                                          [PState#pstate.client_id, Topic]),
                      {error, [{Topic, SubOpts#{rc := ?RC_NOT_AUTHORIZED}}|Acc]}
              end
      end, {ok, []}, TopicFilters).

trace(recv, Packet, PState) ->
    ?LOG(debug, "RECV ~s", [emqx_packet:format(Packet)], PState);
trace(send, Packet, PState) ->
    ?LOG(debug, "SEND ~s", [emqx_packet:format(Packet)], PState).

inc_stats(recv, Type, PState = #pstate{recv_stats = Stats}) ->
    PState#pstate{recv_stats = inc_stats(Type, Stats)};

inc_stats(send, Type, PState = #pstate{send_stats = Stats}) ->
    PState#pstate{send_stats = inc_stats(Type, Stats)}.

inc_stats(Type, Stats = #{pkt := PktCnt, msg := MsgCnt}) ->
    Stats#{pkt := PktCnt + 1, msg := case Type =:= ?PUBLISH of
                                         true  -> MsgCnt + 1;
                                         false -> MsgCnt
                                     end}.

shutdown(_Reason, #pstate{client_id = undefined}) ->
    ok;
shutdown(_Reason, #pstate{connected = false}) ->
    ok;
shutdown(Reason, #pstate{client_id = ClientId}) when Reason =:= conflict;
                                                     Reason =:= discard ->
    emqx_cm:unregister_connection(ClientId);
shutdown(Reason, PState = #pstate{connected = true,
                                  client_id = ClientId,
                                  will_msg  = WillMsg}) ->
    ?LOG(info, "Shutdown for ~p", [Reason], PState),
    _ = send_willmsg(WillMsg, ClientId),
    emqx_hooks:run('client.disconnected', [credentials(PState), Reason]),
    emqx_cm:unregister_connection(ClientId).

send_willmsg(undefined, _ClientId) ->
    ignore;
send_willmsg(WillMsg = #message{topic = Topic,
                                headers = #{'Will-Delay-Interval' := Interval} = Headers}, ClientId)
            when is_integer(Interval), Interval > 0 ->
    SendAfter = integer_to_binary(Interval),
    emqx_broker:publish(WillMsg#message{topic = emqx_topic:join([<<"$will">>, SendAfter, Topic]), headers = Headers#{client_id => ClientId}});
send_willmsg(WillMsg, _ClientId) ->
    emqx_broker:publish(WillMsg).

start_keepalive(0, _PState) ->
    ignore;
start_keepalive(Secs, #pstate{zone = Zone}) when Secs > 0 ->
    Backoff = emqx_zone:get_env(Zone, keepalive_backoff, 0.75),
    self() ! {keepalive, start, round(Secs * Backoff)}.

%%-----------------------------------------------------------------------------
%% Parse topic filters
%%-----------------------------------------------------------------------------

parse_topic_filters(?SUBSCRIBE, RawTopicFilters) ->
    [emqx_topic:parse(RawTopic, SubOpts) || {RawTopic, SubOpts} <- RawTopicFilters];

parse_topic_filters(?UNSUBSCRIBE, RawTopicFilters) ->
    lists:map(fun emqx_topic:parse/1, RawTopicFilters).

%%------------------------------------------------------------------------------
%% Update mountpoint

update_mountpoint(PState = #pstate{mountpoint = undefined}) ->
    PState;
update_mountpoint(PState = #pstate{mountpoint = MountPoint}) ->
    PState#pstate{mountpoint = emqx_mountpoint:replvar(MountPoint, credentials(PState))}.

sp(true)  -> 1;
sp(false) -> 0.

flag(false) -> 0;
flag(true)  -> 1.<|MERGE_RESOLUTION|>--- conflicted
+++ resolved
@@ -644,25 +644,15 @@
 set_session_attrs({max_inflight, #pstate{zone = Zone, proto_ver = ProtoVer, conn_props = ConnProps}}, SessAttrs) ->
     maps:put(max_inflight, if
                                ProtoVer =:= ?MQTT_PROTO_V5 ->
-<<<<<<< HEAD
                                    get_property('Receive-Maximum', ConnProps, 65535);
                                true -> 
-=======
-                                   maps:get('Receive-Maximum', ConnProps, 65535);
-                               true ->
->>>>>>> 73658b39
                                    emqx_zone:get_env(Zone, max_inflight, 65535)
                            end, SessAttrs);
 set_session_attrs({expiry_interval, #pstate{zone = Zone, proto_ver = ProtoVer, conn_props = ConnProps, clean_start = CleanStart}}, SessAttrs) ->
     maps:put(expiry_interval, if
                                ProtoVer =:= ?MQTT_PROTO_V5 ->
-<<<<<<< HEAD
                                    get_property('Session-Expiry-Interval', ConnProps, 0);
                                true -> 
-=======
-                                   maps:get('Session-Expiry-Interval', ConnProps, 0);
-                               true ->
->>>>>>> 73658b39
                                    case CleanStart of
                                        true -> 0;
                                        false ->
@@ -672,13 +662,8 @@
 set_session_attrs({topic_alias_maximum, #pstate{zone = Zone, proto_ver = ProtoVer, conn_props = ConnProps}}, SessAttrs) ->
     maps:put(topic_alias_maximum, if
                                     ProtoVer =:= ?MQTT_PROTO_V5 ->
-<<<<<<< HEAD
                                         get_property('Topic-Alias-Maximum', ConnProps, 0);
                                     true -> 
-=======
-                                        maps:get('Topic-Alias-Maximum', ConnProps, 0);
-                                    true ->
->>>>>>> 73658b39
                                         emqx_zone:get_env(Zone, max_topic_alias, 0)
                                   end, SessAttrs);
 set_session_attrs({_, #pstate{}}, SessAttrs) ->
