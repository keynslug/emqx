--- conflicted
+++ resolved
@@ -42,13 +42,8 @@
     , {esockd, {git, "https://github.com/emqx/esockd", {tag, "5.8.0"}}}
     , {ekka, {git, "https://github.com/emqx/ekka", {tag, "0.8.0"}}}
     , {gen_rpc, {git, "https://github.com/emqx/gen_rpc", {tag, "2.5.0"}}}
-<<<<<<< HEAD
     , {cuttlefish, {git, "https://github.com/emqx/cuttlefish", {branch, "hocon"}}}
-    , {minirest, {git, "https://github.com/emqx/minirest", {tag, "0.3.3"}}}
-=======
-    , {cuttlefish, {git, "https://github.com/emqx/cuttlefish", {tag, "v3.2.1"}}}
     , {minirest, {git, "https://github.com/emqx/minirest", {tag, "0.3.5"}}}
->>>>>>> 90376221
     , {ecpool, {git, "https://github.com/emqx/ecpool", {tag, "0.5.0"}}}
     , {replayq, {git, "https://github.com/emqx/replayq", {tag, "0.3.2"}}}
     , {pbkdf2, {git, "https://github.com/emqx/erlang-pbkdf2.git", {branch, "2.0.4"}}}
