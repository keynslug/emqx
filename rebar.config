--- conflicted
+++ resolved
@@ -60,13 +60,8 @@
     , {observer_cli, "1.6.1"} % NOTE: depends on recon 2.5.1
     , {getopt, "1.0.1"}
     , {snabbkaffe, {git, "https://github.com/kafka4beam/snabbkaffe.git", {tag, "1.0.1"}}}
-<<<<<<< HEAD
-    , {lc, {git, "https://github.com/emqx/lc.git", {tag, "0.3.1"}}}
-    , {mongodb, {git,"https://github.com/emqx/mongodb-erlang", {tag, "v3.0.13"}}}
-=======
     , {lc, {git, "https://github.com/emqx/lc.git", {tag, "0.3.2"}}}
     , {mongodb, {git,"https://github.com/emqx/mongodb-erlang", {tag, "v3.0.14"}}}
->>>>>>> 41a488b6
     , {epgsql, {git, "https://github.com/emqx/epgsql.git", {tag, "4.6.0"}}}
     , {grpc, {git, "https://github.com/emqx/grpc-erl", {tag, "0.6.7"}}}
     ]}.
