%% -*- mode: erlang -*-
%% This config file is the very basic config to compile emqx
%% This allows emqx to be used as a dependency for other applications
%% such as emqx module/plugin developments and tests.

%% With the help of EMQX's rebar3 fork, the config is extended
%% with rebar.config.erl module. Final result is written to
%% rebar.config.rendered if environment DEBUG is set.

{edoc_opts, [{preprocess, true}]}.
{erl_opts, [
    warn_unused_vars,
    warn_shadow_vars,
    warn_unused_import,
    warn_obsolete_guard,
    compressed,
    nowarn_unused_import,
    {d, snk_kind, msg}
]}.

{xref_checks, [
    undefined_function_calls,
    undefined_functions,
    locals_not_used,
    deprecated_function_calls,
    warnings_as_errors,
    deprecated_functions
]}.

%% Check the forbidden mnesia calls:
{xref_queries, [
    {"E || \"mnesia\":\"dirty_delete.*\"/\".*\" : Fun", []},
    {"E || \"mnesia\":\"transaction\"/\".*\" : Fun", []},
    {"E || \"mnesia\":\"async_dirty\"/\".*\" : Fun", []},
    {"E || \"mnesia\":\"clear_table\"/\".*\" : Fun", []},
    {"E || \"mnesia\":\"create_table\"/\".*\" : Fun", []},
    {"E || \"mnesia\":\"delete_table\"/\".*\" : Fun", []}
]}.

{dialyzer, [
    {warnings, [unmatched_returns, error_handling]},
    {exclude_mods, [
        emqx_exproto_v_1_connection_unary_handler_bhvr,
        emqx_exproto_v_1_connection_handler_client,
        emqx_exproto_v_1_connection_handler_bhvr,
        emqx_exproto_v_1_connection_adapter_client,
        emqx_exproto_v_1_connection_adapter_bhvr,
        emqx_exproto_v_1_connection_unary_handler_client,
        emqx_exhook_v_2_hook_provider_client,
        emqx_exhook_v_2_hook_provider_bhvr,
        'DurableMessage'
    ]},
    {plt_location, "."},
    {plt_prefix, "emqx_dialyzer"},
    {plt_apps, all_apps},
    {statistics, true}
]}.

{cover_opts, [verbose]}.
{cover_export_enabled, true}.
{cover_excl_mods,
    %% generated protobuf modules
    [
        emqx_exproto_pb,
        emqx_exhook_pb,
        %% taken almost as-is from OTP
        emqx_ssl_crl_cache
    ]}.

%{provider_hooks, [{pre, [{release, {relup_helper, gen_appups}}]}]}.

{post_hooks, []}.

{deps, [
    {lc, {git, "https://github.com/emqx/lc.git", {tag, "0.3.4"}}},
    {redbug, {git, "https://github.com/emqx/redbug", {tag, "2.0.10"}}},
<<<<<<< HEAD
    {gpb, "4.21.1"},
    {typerefl, {git, "https://github.com/ieQu1/typerefl", {tag, "0.9.6"}}},
    {gun, "2.1.0"},
    {ehttpc, {git, "https://github.com/emqx/ehttpc", {tag, "0.7.1"}}},
=======
    {gpb, "4.21.5"},
    {typerefl, {git, "https://github.com/ieQu1/typerefl", {tag, "0.9.6"}}},
    {erlang_qq, {git, "https://github.com/k32/erlang_qq.git", {tag, "1.0.0"}}},
    {gun, "2.1.0"},
    {ehttpc, {git, "https://github.com/emqx/ehttpc", {tag, "0.7.3"}}},
>>>>>>> da7632aa
    {gproc, {git, "https://github.com/emqx/gproc", {tag, "0.9.0.1"}}},
    {jiffy, "1.1.2"},
    {cowlib, "2.13.0"},
    {ranch, {git, "https://github.com/emqx/ranch", {tag, "1.8.1-emqx-1"}}},
    {cowboy, {git, "https://github.com/emqx/cowboy", {tag, "2.9.2"}}},
<<<<<<< HEAD
    {esockd, {git, "https://github.com/emqx/esockd", {tag, "5.14.0"}}},
    {rocksdb, {git, "https://github.com/emqx/erlang-rocksdb", {tag, "1.8.0-emqx-8"}}},
    {ekka, {git, "https://github.com/emqx/ekka", {tag, "0.21.3"}}},
    {gen_rpc, {git, "https://github.com/emqx/gen_rpc", {tag, "3.4.2"}}},
    {grpc, {git, "https://github.com/emqx/grpc-erl", {tag, "0.7.2"}}},
=======
    {esockd, {git, "https://github.com/emqx/esockd", {tag, "5.13.0"}}},
    {rocksdb, {git, "https://github.com/emqx/erlang-rocksdb", {tag, "1.8.0-emqx-6"}}},
    {ekka, {git, "https://github.com/emqx/ekka", {tag, "0.20.0"}}},
    {gen_rpc, {git, "https://github.com/emqx/gen_rpc", {tag, "3.4.1"}}},
    {grpc, {git, "https://github.com/emqx/grpc-erl", {tag, "0.7.1"}}},
>>>>>>> da7632aa
    {minirest, {git, "https://github.com/emqx/minirest", {tag, "1.4.8"}}},
    {ecpool, {git, "https://github.com/emqx/ecpool", {tag, "0.6.2"}}},
    {replayq, {git, "https://github.com/emqx/replayq.git", {tag, "0.4.1"}}},
    {emqtt, {git, "https://github.com/emqx/emqtt", {tag, "1.14.6"}}},
    {rulesql, {git, "https://github.com/emqx/rulesql", {tag, "0.2.1"}}},
    % NOTE: depends on recon 2.5.x
    {observer_cli, "1.8.4"},
    {system_monitor, {git, "https://github.com/ieQu1/system_monitor", {tag, "3.0.6"}}},
    {getopt, "1.0.2"},
    {snabbkaffe, {git, "https://github.com/kafka4beam/snabbkaffe.git", {tag, "1.0.10"}}},
<<<<<<< HEAD
    {hocon, {git, "https://github.com/emqx/hocon.git", {tag, "0.45.3"}}},
=======
    {hocon, {git, "https://github.com/emqx/hocon.git", {tag, "0.44.0"}}},
>>>>>>> da7632aa
    {emqx_http_lib, {git, "https://github.com/emqx/emqx_http_lib.git", {tag, "0.5.3"}}},
    {sasl_auth, "2.3.3"},
    {jose, {git, "https://github.com/potatosalad/erlang-jose", {tag, "1.11.2"}}},
    {telemetry, "1.3.0"},
    {hackney, {git, "https://github.com/emqx/hackney.git", {tag, "1.18.1-1"}}},
    %% to keep in sync with mix.exs
    {ssl_verify_fun, "1.1.7"},
    %% in conflict by erlavro and rocketmq
    {jsone, {git, "https://github.com/emqx/jsone.git", {tag, "1.7.1"}}},
    {uuid, {git, "https://github.com/okeuday/uuid.git", {tag, "v2.0.6"}}},
<<<<<<< HEAD
    {bcrypt, {git, "https://github.com/emqx/erlang-bcrypt.git", {tag, "0.6.3"}}},
=======
    {bcrypt, {git, "https://github.com/emqx/erlang-bcrypt.git", {tag, "0.6.2"}}},
>>>>>>> da7632aa
    {ra, {git, "https://github.com/emqx/ra", {tag, "v2.15.2-emqx-3"}}},
    {unicode_util_compat, "0.7.1"}
]}.

{xref_ignores,
    %% schema registry is for enterprise
    [
        {emqx_schema_registry, get_all_schemas, 0},
        {emqx_schema_api, format_schema, 1},
        {emqx_schema_api, make_schema_params, 1},
        {emqx_schema_parser, decode, 3},
        {emqx_schema_parser, encode, 3},
        {emqx_schema_registry, add_schema, 1},
        {emqx_audit, log, 2},
        % generated code for protobuf
        emqx_exhook_pb,
        % generated code for protobuf
        emqx_exproto_pb,
        % maybe BUILD_WITHOUT_QUIC
        emqx_quic_connection,
        quicer_listener
    ]}.

{eunit_opts, [verbose, {print_depth, 100}]}.

{project_plugins, [
    {erlfmt, "1.6.0"},
    {rebar3_hex, "7.0.2"}
]}.<|MERGE_RESOLUTION|>--- conflicted
+++ resolved
@@ -74,36 +74,21 @@
 {deps, [
     {lc, {git, "https://github.com/emqx/lc.git", {tag, "0.3.4"}}},
     {redbug, {git, "https://github.com/emqx/redbug", {tag, "2.0.10"}}},
-<<<<<<< HEAD
-    {gpb, "4.21.1"},
-    {typerefl, {git, "https://github.com/ieQu1/typerefl", {tag, "0.9.6"}}},
-    {gun, "2.1.0"},
-    {ehttpc, {git, "https://github.com/emqx/ehttpc", {tag, "0.7.1"}}},
-=======
     {gpb, "4.21.5"},
     {typerefl, {git, "https://github.com/ieQu1/typerefl", {tag, "0.9.6"}}},
     {erlang_qq, {git, "https://github.com/k32/erlang_qq.git", {tag, "1.0.0"}}},
     {gun, "2.1.0"},
     {ehttpc, {git, "https://github.com/emqx/ehttpc", {tag, "0.7.3"}}},
->>>>>>> da7632aa
     {gproc, {git, "https://github.com/emqx/gproc", {tag, "0.9.0.1"}}},
     {jiffy, "1.1.2"},
     {cowlib, "2.13.0"},
     {ranch, {git, "https://github.com/emqx/ranch", {tag, "1.8.1-emqx-1"}}},
     {cowboy, {git, "https://github.com/emqx/cowboy", {tag, "2.9.2"}}},
-<<<<<<< HEAD
     {esockd, {git, "https://github.com/emqx/esockd", {tag, "5.14.0"}}},
     {rocksdb, {git, "https://github.com/emqx/erlang-rocksdb", {tag, "1.8.0-emqx-8"}}},
     {ekka, {git, "https://github.com/emqx/ekka", {tag, "0.21.3"}}},
     {gen_rpc, {git, "https://github.com/emqx/gen_rpc", {tag, "3.4.2"}}},
     {grpc, {git, "https://github.com/emqx/grpc-erl", {tag, "0.7.2"}}},
-=======
-    {esockd, {git, "https://github.com/emqx/esockd", {tag, "5.13.0"}}},
-    {rocksdb, {git, "https://github.com/emqx/erlang-rocksdb", {tag, "1.8.0-emqx-6"}}},
-    {ekka, {git, "https://github.com/emqx/ekka", {tag, "0.20.0"}}},
-    {gen_rpc, {git, "https://github.com/emqx/gen_rpc", {tag, "3.4.1"}}},
-    {grpc, {git, "https://github.com/emqx/grpc-erl", {tag, "0.7.1"}}},
->>>>>>> da7632aa
     {minirest, {git, "https://github.com/emqx/minirest", {tag, "1.4.8"}}},
     {ecpool, {git, "https://github.com/emqx/ecpool", {tag, "0.6.2"}}},
     {replayq, {git, "https://github.com/emqx/replayq.git", {tag, "0.4.1"}}},
@@ -114,11 +99,7 @@
     {system_monitor, {git, "https://github.com/ieQu1/system_monitor", {tag, "3.0.6"}}},
     {getopt, "1.0.2"},
     {snabbkaffe, {git, "https://github.com/kafka4beam/snabbkaffe.git", {tag, "1.0.10"}}},
-<<<<<<< HEAD
     {hocon, {git, "https://github.com/emqx/hocon.git", {tag, "0.45.3"}}},
-=======
-    {hocon, {git, "https://github.com/emqx/hocon.git", {tag, "0.44.0"}}},
->>>>>>> da7632aa
     {emqx_http_lib, {git, "https://github.com/emqx/emqx_http_lib.git", {tag, "0.5.3"}}},
     {sasl_auth, "2.3.3"},
     {jose, {git, "https://github.com/potatosalad/erlang-jose", {tag, "1.11.2"}}},
@@ -129,11 +110,7 @@
     %% in conflict by erlavro and rocketmq
     {jsone, {git, "https://github.com/emqx/jsone.git", {tag, "1.7.1"}}},
     {uuid, {git, "https://github.com/okeuday/uuid.git", {tag, "v2.0.6"}}},
-<<<<<<< HEAD
     {bcrypt, {git, "https://github.com/emqx/erlang-bcrypt.git", {tag, "0.6.3"}}},
-=======
-    {bcrypt, {git, "https://github.com/emqx/erlang-bcrypt.git", {tag, "0.6.2"}}},
->>>>>>> da7632aa
     {ra, {git, "https://github.com/emqx/ra", {tag, "v2.15.2-emqx-3"}}},
     {unicode_util_compat, "0.7.1"}
 ]}.
