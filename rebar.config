%% -*- mode: erlang -*-
%% This config file is the very basic config to compile emqx
%% This allows emqx to be used as a dependency for other applications
%% such as emqx module/plugin developments and tests.

%% With the help of EMQX's rebar3 fork, the config is extended
%% with rebar.config.erl module. Final result is written to
%% rebar.config.rendered if environment DEBUG is set.

{edoc_opts, [{preprocess, true}]}.
{erl_opts, [
    warn_unused_vars,
    warn_shadow_vars,
    warn_unused_import,
    warn_obsolete_guard,
    compressed,
    nowarn_unused_import,
    {d, snk_kind, msg}
]}.

{xref_checks, [
    undefined_function_calls,
    undefined_functions,
    locals_not_used,
    deprecated_function_calls,
    warnings_as_errors,
    deprecated_functions
]}.

%% Check the forbidden mnesia calls:
{xref_queries, [
    {"E || \"mnesia\":\"dirty_delete.*\"/\".*\" : Fun", []},
    {"E || \"mnesia\":\"transaction\"/\".*\" : Fun", []},
    {"E || \"mnesia\":\"async_dirty\"/\".*\" : Fun", []},
    {"E || \"mnesia\":\"clear_table\"/\".*\" : Fun", []},
    {"E || \"mnesia\":\"create_table\"/\".*\" : Fun", []},
    {"E || \"mnesia\":\"delete_table\"/\".*\" : Fun", []}
]}.

{dialyzer, [
    {warnings, [unmatched_returns, error_handling]},
    {exclude_mods, [
        emqx_exproto_v_1_connection_unary_handler_bhvr,
        emqx_exproto_v_1_connection_handler_client,
        emqx_exproto_v_1_connection_handler_bhvr,
        emqx_exproto_v_1_connection_adapter_client,
        emqx_exproto_v_1_connection_adapter_bhvr,
        emqx_exproto_v_1_connection_unary_handler_client,
        emqx_exhook_v_2_hook_provider_client,
        emqx_exhook_v_2_hook_provider_bhvr,
        'DurableMessage',
        'DSBuiltinMetadata',
        'DSMetadataCommon',
        'DSBuiltinSLReference',
        'DSBuiltinSLSkipstreamV1',
        'DSBuiltinSLSkipstreamV2',
        'DSBuiltinStorageLayer'
    ]},
    {plt_location, "."},
    {plt_prefix, "emqx_dialyzer"},
    {plt_apps, all_apps},
    {statistics, true}
]}.

{cover_opts, [verbose]}.
{cover_export_enabled, true}.
{cover_excl_mods,
    %% generated protobuf modules
    [
        emqx_exproto_pb,
        emqx_exhook_pb,
        %% taken almost as-is from OTP
        emqx_ssl_crl_cache
    ]}.

%{provider_hooks, [{pre, [{release, {relup_helper, gen_appups}}]}]}.

{post_hooks, []}.

{deps, [
    {lc, {git, "https://github.com/emqx/lc.git", {tag, "0.3.4"}}},
    {redbug, {git, "https://github.com/emqx/redbug", {tag, "2.0.10"}}},
    {gpb, "4.21.1"},
    {typerefl, {git, "https://github.com/ieQu1/typerefl", {tag, "0.9.6"}}},
    {gun, "2.1.0"},
    {ehttpc, {git, "https://github.com/emqx/ehttpc", {tag, "0.7.1"}}},
    {gproc, {git, "https://github.com/emqx/gproc", {tag, "0.9.0.1"}}},
    {jiffy, "1.1.2"},
    {cowlib, "2.14.0"},
    {ranch, {git, "https://github.com/emqx/ranch", {tag, "1.8.1-emqx-1"}}},
    {cowboy, {git, "https://github.com/emqx/cowboy", {tag, "2.13.0-emqx-2"}}},
    {esockd, {git, "https://github.com/emqx/esockd", {tag, "5.14.0"}}},
    {rocksdb, {git, "https://github.com/emqx/erlang-rocksdb", {tag, "1.8.0-emqx-8"}}},
    {ekka, {git, "https://github.com/emqx/ekka", {tag, "0.23.1"}}},
    {gen_rpc, {git, "https://github.com/emqx/gen_rpc", {tag, "3.4.3"}}},
    {grpc, {git, "https://github.com/emqx/grpc-erl", {tag, "0.7.2"}}},
    {minirest, {git, "https://github.com/emqx/minirest", {tag, "1.4.10"}}},
    {ecpool, {git, "https://github.com/emqx/ecpool", {tag, "0.6.1"}}},
    {replayq, {git, "https://github.com/emqx/replayq.git", {tag, "0.4.1"}}},
<<<<<<< HEAD
    {emqtt, {git, "https://github.com/emqx/emqtt", {tag, "1.14.5"}}},
=======
    {emqtt, {git, "https://github.com/emqx/emqtt", {tag, "1.14.6"}}},
>>>>>>> 41758327
    {rulesql, {git, "https://github.com/emqx/rulesql", {tag, "0.2.1"}}},
    % NOTE: depends on recon 2.5.x
    {observer_cli, "1.8.4"},
    {system_monitor, {git, "https://github.com/ieQu1/system_monitor", {tag, "3.0.6"}}},
    {getopt, "1.0.2"},
    {snabbkaffe, {git, "https://github.com/kafka4beam/snabbkaffe.git", {tag, "1.0.10"}}},
    {hocon, {git, "https://github.com/emqx/hocon.git", {tag, "0.45.3"}}},
    {emqx_http_lib, {git, "https://github.com/emqx/emqx_http_lib.git", {tag, "0.5.3"}}},
    {sasl_auth, "2.3.3"},
    {jose, {git, "https://github.com/potatosalad/erlang-jose", {tag, "1.11.2"}}},
    {telemetry, "1.3.0"},
    {hackney, {git, "https://github.com/emqx/hackney.git", {tag, "1.18.1-1"}}},
    %% to keep in sync with mix.exs
    {ssl_verify_fun, "1.1.7"},
    %% in conflict by erlavro and rocketmq
    {jsone, {git, "https://github.com/emqx/jsone.git", {tag, "1.7.1"}}},
    {uuid, {git, "https://github.com/okeuday/uuid.git", {tag, "v2.0.6"}}},
    {bcrypt, {git, "https://github.com/emqx/erlang-bcrypt.git", {tag, "0.6.3"}}},
    {ra, {git, "https://github.com/emqx/ra", {tag, "v2.15.2-emqx-3"}}},
    {unicode_util_compat, "0.7.1"}
]}.

{xref_ignores,
    %% schema registry is for enterprise
    [
        {emqx_schema_registry, get_all_schemas, 0},
        {emqx_schema_api, format_schema, 1},
        {emqx_schema_api, make_schema_params, 1},
        {emqx_schema_parser, decode, 3},
        {emqx_schema_parser, encode, 3},
        {emqx_schema_registry, add_schema, 1},
        {emqx_audit, log, 2},
        % generated code for protobuf
        emqx_exhook_pb,
        % generated code for protobuf
        emqx_exproto_pb,
        % maybe BUILD_WITHOUT_QUIC
        emqx_quic_connection,
        quicer_listener
    ]}.

{eunit_opts, [verbose, {print_depth, 100}]}.

{project_plugins, [
    {erlfmt, "1.6.0"},
    {rebar3_hex, "7.0.2"}
]}.<|MERGE_RESOLUTION|>--- conflicted
+++ resolved
@@ -97,11 +97,7 @@
     {minirest, {git, "https://github.com/emqx/minirest", {tag, "1.4.10"}}},
     {ecpool, {git, "https://github.com/emqx/ecpool", {tag, "0.6.1"}}},
     {replayq, {git, "https://github.com/emqx/replayq.git", {tag, "0.4.1"}}},
-<<<<<<< HEAD
-    {emqtt, {git, "https://github.com/emqx/emqtt", {tag, "1.14.5"}}},
-=======
     {emqtt, {git, "https://github.com/emqx/emqtt", {tag, "1.14.6"}}},
->>>>>>> 41758327
     {rulesql, {git, "https://github.com/emqx/rulesql", {tag, "0.2.1"}}},
     % NOTE: depends on recon 2.5.x
     {observer_cli, "1.8.4"},
