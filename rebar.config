--- conflicted
+++ resolved
@@ -86,11 +86,7 @@
     {ekka, {git, "https://github.com/emqx/ekka", {tag, "0.19.4"}}},
     {gen_rpc, {git, "https://github.com/emqx/gen_rpc", {tag, "3.3.1"}}},
     {grpc, {git, "https://github.com/emqx/grpc-erl", {tag, "0.6.12"}}},
-<<<<<<< HEAD
-    {minirest, {git, "https://github.com/emqx/minirest", {tag, "1.4.1"}}},
-=======
     {minirest, {git, "https://github.com/emqx/minirest", {tag, "1.4.3"}}},
->>>>>>> 420cd84c
     {ecpool, {git, "https://github.com/emqx/ecpool", {tag, "0.5.7"}}},
     {replayq, {git, "https://github.com/emqx/replayq.git", {tag, "0.3.8"}}},
     {pbkdf2, {git, "https://github.com/emqx/erlang-pbkdf2.git", {tag, "2.0.4"}}},
