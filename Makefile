--- conflicted
+++ resolved
@@ -6,21 +6,7 @@
 REBAR = $(CURDIR)/rebar3
 BUILD = $(CURDIR)/build
 SCRIPTS = $(CURDIR)/scripts
-<<<<<<< HEAD
-export EMQX_RELUP ?= true
-export EMQX_DEFAULT_BUILDER = ghcr.io/emqx/emqx-builder/5.3-8:1.15.7-26.2.5-2-debian12
-export EMQX_DEFAULT_RUNNER = public.ecr.aws/debian/debian:stable-20240612-slim
-export EMQX_REL_FORM ?= tgz
-export QUICER_DOWNLOAD_FROM_RELEASE = 1
-ifeq ($(OS),Windows_NT)
-	export REBAR_COLOR=none
-	FIND=/usr/bin/find
-else
-	FIND=find
-endif
-=======
 include env.sh
->>>>>>> 888ab81f
 
 # Dashboard version
 # from https://github.com/emqx/emqx-dashboard5
@@ -324,12 +310,12 @@
 
 .PHONY: fmt
 fmt: $(REBAR)
-	@$(FIND) . \( -name '*.app.src' -o \
-				  -name '*.erl' -o \
-				  -name '*.hrl' -o \
-				  -name 'rebar.config' -o \
-				  -name '*.eterm' -o \
-				  -name '*.escript' \) \
+	@find . \( -name '*.app.src' -o \
+						 -name '*.erl' -o \
+					   -name '*.hrl' -o \
+			  		 -name 'rebar.config' -o \
+			  		 -name '*.eterm' -o \
+			  		 -name '*.escript' \) \
 	                          -not -path '*/_build/*' \
 	                          -not -path '*/deps/*' \
 	                          -not -path '*/_checkouts/*' \
