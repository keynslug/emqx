name: Build and push docker images

concurrency:
  group: docker-build-${{ github.event_name }}-${{ github.ref }}
  cancel-in-progress: true

on:
  workflow_call:
    inputs:
      profile:
        required: true
        type: string
      latest:
        required: true
        type: string
      publish:
        required: true
        type: boolean
      otp_vsn:
        required: true
        type: string
      elixir_vsn:
        required: true
        type: string
      builder_vsn:
        required: true
        type: string
    secrets:
      DOCKER_HUB_USER:
        required: true
      DOCKER_HUB_TOKEN:
        required: true
      AWS_ACCESS_KEY_ID:
        required: true
      AWS_SECRET_ACCESS_KEY:
        required: true
  workflow_dispatch:
    inputs:
      ref:
        required: false
      profile:
        required: false
        type: string
        default: 'emqx'
      latest:
        required: false
        type: boolean
        default: false
      publish:
        required: false
        type: boolean
        default: false
      otp_vsn:
        required: false
        type: string
        default: '25.3.2-2'
      elixir_vsn:
        required: false
        type: string
        default: '1.15.7'
      builder_vsn:
        required: false
        type: string
        default: '5.3-2'

permissions:
  contents: read

jobs:
  build:
    runs-on: ${{ github.repository_owner == 'emqx' && fromJSON(format('["self-hosted","ephemeral","linux","{0}"]', matrix.arch)) || 'ubuntu-22.04' }}
    container: "ghcr.io/emqx/emqx-builder/${{ inputs.builder_vsn }}:${{ inputs.elixir_vsn }}-${{ inputs.otp_vsn }}-debian11"
    outputs:
      PKG_VSN: ${{ steps.build.outputs.PKG_VSN }}

    strategy:
      fail-fast: false
      matrix:
        profile:
          - ${{ inputs.profile }}
          - ${{ inputs.profile }}-elixir
        arch:
          - x64
          - arm64

    steps:
      - uses: actions/checkout@b4ffde65f46336ab88eb53be808477a3936bae11 # v4.1.1
        with:
          ref: ${{ github.event.inputs.ref }}
      - run: git config --global --add safe.directory "$PWD"
      - name: build release tarball
        id: build
        run: |
          make ${{ matrix.profile }}-tgz
      - uses: actions/upload-artifact@5d5d22a31266ced268874388b861e4b58bb5c2f3 # v4.3.1
        with:
          name: "${{ matrix.profile }}-${{ matrix.arch }}.tar.gz"
          path: "_packages/emqx*/emqx-*.tar.gz"
          retention-days: 7
          overwrite: true
          if-no-files-found: error

  docker:
    runs-on: ${{ endsWith(github.repository, '/emqx') && 'ubuntu-22.04' || fromJSON('["self-hosted","ephemeral","linux","x64"]') }}
    needs:
      - build
    defaults:
      run:
        shell: bash

    strategy:
      fail-fast: false
      matrix:
        profile:
          - ${{ inputs.profile }}
          - ${{ inputs.profile }}-elixir

    steps:
      - uses: actions/checkout@b4ffde65f46336ab88eb53be808477a3936bae11 # v4.1.1
        with:
          ref: ${{ github.event.inputs.ref }}
      - uses: actions/download-artifact@eaceaf801fd36c7dee90939fad912460b18a1ffe # v4.1.2
        with:
          pattern: "${{ matrix.profile }}-*.tar.gz"
          path: _packages
          merge-multiple: true

      - name: Move artifacts to root directory
        env:
          PROFILE: ${{ inputs.profile }}
        run: |
          ls -lR _packages/$PROFILE
          mv _packages/$PROFILE/*.tar.gz ./
      - name: Enable containerd image store on Docker Engine
        run: |
          echo "$(jq '. += {"features": {"containerd-snapshotter": true}}' /etc/docker/daemon.json)" > daemon.json
          sudo mv daemon.json /etc/docker/daemon.json
          sudo systemctl restart docker

      - uses: docker/setup-qemu-action@68827325e0b33c7199eb31dd4e31fbe9023e06e3 # v3.0.0
      - uses: docker/setup-buildx-action@f95db51fddba0c2d1ec667646a06c2ce06100226 # v3.0.0

      - name: Login to hub.docker.com
        uses: docker/login-action@343f7c4344506bcbf9b4de18042ae17996df046d # v3.0.0
        if: inputs.publish || github.repository_owner != 'emqx'
        with:
          username: ${{ secrets.DOCKER_HUB_USER }}
          password: ${{ secrets.DOCKER_HUB_TOKEN }}

      - name: Login to AWS ECR
        uses: docker/login-action@343f7c4344506bcbf9b4de18042ae17996df046d # v3.0.0
        if: inputs.publish || github.repository_owner != 'emqx'
        with:
          registry: public.ecr.aws
          username: ${{ secrets.AWS_ACCESS_KEY_ID }}
          password: ${{ secrets.AWS_SECRET_ACCESS_KEY }}
          ecr: true

      - name: Build docker image
        env:
          PROFILE: ${{ matrix.profile }}
          DOCKER_REGISTRY: 'docker.io,public.ecr.aws'
          DOCKER_ORG: ${{ github.repository_owner }}
          DOCKER_LATEST: ${{ inputs.latest }}
          DOCKER_PUSH: false
          DOCKER_BUILD_NOCACHE: true
          DOCKER_PLATFORMS: linux/amd64,linux/arm64
          DOCKER_LOAD: true
          EMQX_RUNNER: 'public.ecr.aws/debian/debian:11-slim@sha256:22cfb3c06a7dd5e18d86123a73405664475b9d9fa209cbedcf4c50a25649cc74'
          EMQX_DOCKERFILE: 'deploy/docker/Dockerfile'
          PKG_VSN: ${{ needs.build.outputs.PKG_VSN }}
          EMQX_BUILDER_VERSION: ${{ inputs.builder_vsn }}
          EMQX_BUILDER_OTP: ${{ inputs.otp_vsn }}
          EMQX_BUILDER_ELIXIR: ${{ inputs.elixir_vsn }}
          EMQX_SOURCE_TYPE: tgz
        run: |
          ./build ${PROFILE} docker
<<<<<<< HEAD
          cat .emqx_docker_image_tags
=======
          echo "Built tags:"
          echo "==========="
          cat .emqx_docker_image_tags
          echo "==========="
>>>>>>> 7a192d5a
          echo "_EMQX_DOCKER_IMAGE_TAG=$(head -n 1 .emqx_docker_image_tags)" >> $GITHUB_ENV

      - name: smoke test
        timeout-minutes: 1
        run: |
          for tag in $(cat .emqx_docker_image_tags); do
            CID=$(docker run -d -P $tag)
            HTTP_PORT=$(docker inspect --format='{{(index (index .NetworkSettings.Ports "18083/tcp") 0).HostPort}}' $CID)
            ./scripts/test/emqx-smoke-test.sh localhost $HTTP_PORT
            docker rm -f $CID
          done
      - name: dashboard tests
        working-directory: ./scripts/ui-tests
        timeout-minutes: 5
        run: |
          set -eu
          docker compose up --abort-on-container-exit --exit-code-from selenium
          docker compose rm -fsv
      - name: test node_dump
        run: |
          CID=$(docker run -d -P $_EMQX_DOCKER_IMAGE_TAG)
          docker exec -t -u root -w /root $CID bash -c 'apt-get -y update && apt-get -y install net-tools'
          docker exec -t -u root $CID node_dump
          docker rm -f $CID
      - name: push images
        if: inputs.publish || github.repository_owner != 'emqx'
        run: |
          for tag in $(cat .emqx_docker_image_tags); do
<<<<<<< HEAD
=======
            echo "Pushing tag $tag"
>>>>>>> 7a192d5a
            docker push $tag
          done<|MERGE_RESOLUTION|>--- conflicted
+++ resolved
@@ -175,14 +175,10 @@
           EMQX_SOURCE_TYPE: tgz
         run: |
           ./build ${PROFILE} docker
-<<<<<<< HEAD
-          cat .emqx_docker_image_tags
-=======
           echo "Built tags:"
           echo "==========="
           cat .emqx_docker_image_tags
           echo "==========="
->>>>>>> 7a192d5a
           echo "_EMQX_DOCKER_IMAGE_TAG=$(head -n 1 .emqx_docker_image_tags)" >> $GITHUB_ENV
 
       - name: smoke test
@@ -211,9 +207,6 @@
         if: inputs.publish || github.repository_owner != 'emqx'
         run: |
           for tag in $(cat .emqx_docker_image_tags); do
-<<<<<<< HEAD
-=======
             echo "Pushing tag $tag"
->>>>>>> 7a192d5a
             docker push $tag
           done