--- conflicted
+++ resolved
@@ -49,11 +49,7 @@
       CT_COVER_EXPORT_PREFIX: ${{ matrix.profile }}
 
     steps:
-<<<<<<< HEAD
-      - uses: actions/download-artifact@95815c38cf2ff2164869cbab79da8d1f422bc89e # v4.2.1
-=======
-      - uses: actions/download-artifact@d3f86a106a0bac45b974a628896c90dbdf5c8093 # v4.3.0
->>>>>>> 8dd3741c
+      - uses: actions/download-artifact@d3f86a106a0bac45b974a628896c90dbdf5c8093 # v4.3.0
         with:
           name: ${{ matrix.profile }}
 
@@ -94,11 +90,7 @@
       PROFILE: ${{ matrix.profile }}
 
     steps:
-<<<<<<< HEAD
-      - uses: actions/download-artifact@95815c38cf2ff2164869cbab79da8d1f422bc89e # v4.2.1
-=======
-      - uses: actions/download-artifact@d3f86a106a0bac45b974a628896c90dbdf5c8093 # v4.3.0
->>>>>>> 8dd3741c
+      - uses: actions/download-artifact@d3f86a106a0bac45b974a628896c90dbdf5c8093 # v4.3.0
         with:
           name: ${{ matrix.profile }}
       - name: extract artifact
@@ -170,11 +162,7 @@
       CT_COVER_EXPORT_PREFIX: ${{ matrix.profile }}-sg${{ matrix.suitegroup }}
 
     steps:
-<<<<<<< HEAD
-      - uses: actions/download-artifact@95815c38cf2ff2164869cbab79da8d1f422bc89e # v4.2.1
-=======
-      - uses: actions/download-artifact@d3f86a106a0bac45b974a628896c90dbdf5c8093 # v4.3.0
->>>>>>> 8dd3741c
+      - uses: actions/download-artifact@d3f86a106a0bac45b974a628896c90dbdf5c8093 # v4.3.0
         with:
           name: ${{ matrix.profile }}
       - name: extract artifact
@@ -223,11 +211,7 @@
 
     steps:
       # download emqx-enterprise source code
-<<<<<<< HEAD
-      - uses: actions/download-artifact@95815c38cf2ff2164869cbab79da8d1f422bc89e # v4.2.1
-=======
-      - uses: actions/download-artifact@d3f86a106a0bac45b974a628896c90dbdf5c8093 # v4.3.0
->>>>>>> 8dd3741c
+      - uses: actions/download-artifact@d3f86a106a0bac45b974a628896c90dbdf5c8093 # v4.3.0
         with:
           name: emqx-enterprise
       - name: extract artifact
@@ -236,11 +220,7 @@
           git config --global --add safe.directory "$GITHUB_WORKSPACE"
       # download coverdata artifacts
       - name: download coverdata
-<<<<<<< HEAD
-        uses: actions/download-artifact@95815c38cf2ff2164869cbab79da8d1f422bc89e # v4.2.1
-=======
         uses: actions/download-artifact@d3f86a106a0bac45b974a628896c90dbdf5c8093 # v4.3.0
->>>>>>> 8dd3741c
         with:
           pattern: 'coverdata-*'
       - name: extract coverdata and move to _build/test/cover/
@@ -259,10 +239,6 @@
         run: |
           ./scripts/covertool-2.1.0-emqx-1 -cover _build/test/cover -appname emqx -lookup apps
       - name: Upload coverage reports to Codecov
-<<<<<<< HEAD
-        uses: codecov/codecov-action@ad3126e916f78f00edff4ed0317cf185271ccc2d # v5.4.2
-=======
         uses: codecov/codecov-action@18283e04ce6e62d37312384ff67231eb8fd56d24 # v5.4.3
->>>>>>> 8dd3741c
         with:
           token: ${{ secrets.CODECOV_TOKEN }}