--- conflicted
+++ resolved
@@ -102,11 +102,7 @@
           apple_developer_identity: ${{ secrets.APPLE_DEVELOPER_IDENTITY }}
           apple_developer_id_bundle: ${{ secrets.APPLE_DEVELOPER_ID_BUNDLE_NEW }}
           apple_developer_id_bundle_password: ${{ secrets.APPLE_DEVELOPER_ID_BUNDLE_PASSWORD_NEW }}
-<<<<<<< HEAD
-      - uses: actions/upload-artifact@4cec3d8aa04e39d1a68397de0c4cd6fb9dce8ec1 # v4.6.1
-=======
       - uses: actions/upload-artifact@ea165f8d65b6e75b540449e92b4886f43607fa02 # v4.6.2
->>>>>>> 3f74a4b7
         if: success()
         with:
           name: ${{ matrix.profile }}-${{ matrix.branch }}-${{ matrix.os }}
