name: Update emqx/emqx-docs
on:
  push:
    tags:
<<<<<<< HEAD
=======
      - 'v*'
>>>>>>> 4c816bad
      - 'e*'
  workflow_dispatch:
    inputs:
      tag:
        required: true
        type: string

permissions:
  contents: read

jobs:
  update_emqx_docs:
    runs-on: ubuntu-22.04
    env:
      TAG: ${{ github.event_name == 'push' && github.ref_name || github.event.inputs.tag }}
      PROFILE: emqx-enterprise
    steps:
      - uses: actions/checkout@11bd71901bbe5b1630ceea73d27597364c9af683 # v4.2.2
        with:
          ref: ${{ github.event.inputs.tag }}
          fetch-depth: 0

      - name: Compile
        run: |
          scripts/buildx.sh --profile $PROFILE --pkgtype rel

      - name: Upload schema-dump artifact
        uses: actions/upload-artifact@ea165f8d65b6e75b540449e92b4886f43607fa02 # v4.6.2
        with:
          name: "${{ env.PROFILE }}-schema-dump"
          path: |
            env.sh
            _build/docgen/${{ env.PROFILE }}/*.json
            _build/docgen/${{ env.PROFILE }}/*.hocon
          retention-days: 7

      - name: Generate changelog
        run: |
          TAG_PATTERN=$(echo "${TAG:0:1}*")
          PREV_TAG=$(git describe --abbrev=0 --tags --match "${TAG_PATTERN}" --exclude '*rc*' --exclude '*alpha*' --exclude '*beta*' --exclude '*docker*' HEAD~1)

          changes_dir=("changes/ce" "changes/ee")
          while read -r file; do
             tar --append --file=changes.tar $file
          done < <(git diff --diff-filter=A --name-only "tags/${PREV_TAG}...HEAD" "${changes_dir[@]}")
          gzip changes.tar

      - name: Upload changes.tar.gz artifact
        uses: actions/upload-artifact@ea165f8d65b6e75b540449e92b4886f43607fa02 # v4.6.2
        with:
          name: changes
          path: changes.tar.gz
          retention-days: 7
          
      - name: Generate GitHub App token
        id: app-token
        uses: actions/create-github-app-token@df432ceedc7162793a195dd1713ff69aefc7379e # v2.0.6
        with:
          app-id: ${{ vars.AUTH_APP_ID }}
          private-key: ${{ secrets.AUTH_APP_PRIVATE_KEY }}
          owner: ${{ github.repository_owner }}

      - name: Trigger workflows in emqx/emqx-docs
        env:
          GH_TOKEN: ${{ steps.app-token.outputs.token }}
        run: |
          gh --repo emqx/emqx-docs workflow run update-api-and-cfg-manual.yaml -f version=${TAG##e} -f repository=${GITHUB_REPOSITORY} -f run_id=${GITHUB_RUN_ID}
          gh --repo emqx/emqx-docs workflow run update-changelog.yaml -f version=${TAG} -f repository=${GITHUB_REPOSITORY} -f run_id=${GITHUB_RUN_ID}
<|MERGE_RESOLUTION|>--- conflicted
+++ resolved
@@ -2,10 +2,6 @@
 on:
   push:
     tags:
-<<<<<<< HEAD
-=======
-      - 'v*'
->>>>>>> 4c816bad
       - 'e*'
   workflow_dispatch:
     inputs:
@@ -59,7 +55,7 @@
           name: changes
           path: changes.tar.gz
           retention-days: 7
-          
+
       - name: Generate GitHub App token
         id: app-token
         uses: actions/create-github-app-token@df432ceedc7162793a195dd1713ff69aefc7379e # v2.0.6
@@ -73,4 +69,4 @@
           GH_TOKEN: ${{ steps.app-token.outputs.token }}
         run: |
           gh --repo emqx/emqx-docs workflow run update-api-and-cfg-manual.yaml -f version=${TAG##e} -f repository=${GITHUB_REPOSITORY} -f run_id=${GITHUB_RUN_ID}
-          gh --repo emqx/emqx-docs workflow run update-changelog.yaml -f version=${TAG} -f repository=${GITHUB_REPOSITORY} -f run_id=${GITHUB_RUN_ID}
+          gh --repo emqx/emqx-docs workflow run update-changelog.yaml -f version=${TAG} -f repository=${GITHUB_REPOSITORY} -f run_id=${GITHUB_RUN_ID}