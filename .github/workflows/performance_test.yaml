name: Performance Test

on:
  workflow_call:
    secrets:
      AWS_ACCESS_KEY_PERF_TEST:
        required: true
      AWS_SECRET_ACCESS_KEY_PERF_TEST:
        required: true
      AWS_DEFAULT_REGION_PERF_TEST:
        required: true
      SLACK_BOT_TOKEN:
        required: true
      SLACK_PERFTEST_CHANNEL_ID:
        required: true
      EMQX_ENTERPRISE_LICENSE:
        required: true
  workflow_dispatch:
    inputs:
      emqx_version:
        required: false
        default: '5.8.0'

permissions:
  contents: read

jobs:
  perftest:
    runs-on: ubuntu-latest
<<<<<<< HEAD
    if: github.repository_owner == 'emqx'
    container: ghcr.io/emqx/emqx-builder/5.3-13:1.15.7-26.2.5-1-ubuntu20.04
    outputs:
      BENCH_ID: ${{ steps.prepare.outputs.BENCH_ID }}
      PACKAGE_FILE: ${{ steps.package_file.outputs.PACKAGE_FILE }}

    steps:
    - uses: actions/checkout@d632683dd7b4114ad314bca15554477dd762a938 # v4.2.0
      with:
        fetch-depth: 0
        ref: ${{ github.event.inputs.ref }}
    - name: Work around https://github.com/actions/checkout/issues/766
      run: |
        git config --global --add safe.directory "$GITHUB_WORKSPACE"
    - id: prepare
      run: |
        echo "EMQX_NAME=emqx" >> $GITHUB_ENV
        echo "CODE_PATH=$GITHUB_WORKSPACE" >> $GITHUB_ENV
        echo "BENCH_ID=$(date --utc +%F)/emqx-$(./pkg-vsn.sh emqx)" >> $GITHUB_OUTPUT
    - name: Build deb package
      run: |
        make ${EMQX_NAME}-pkg
        ./scripts/pkg-tests.sh ${EMQX_NAME}-pkg
    - name: Get package file name
      id: package_file
      run: |
        echo "PACKAGE_FILE=$(find _packages/emqx -name 'emqx-*.deb' | head -n 1 | xargs basename)" >> $GITHUB_OUTPUT
    - uses: actions/upload-artifact@50769540e7f4bd5e21e526ee35c689e35e0d6874 # v4.4.0
      with:
        name: emqx-ubuntu20.04
        path: _packages/emqx/${{ steps.package_file.outputs.PACKAGE_FILE }}

  scenario_1on1:
    runs-on: ubuntu-latest
    needs:
      - prepare
    env:
      TF_VAR_package_file: ${{ needs.prepare.outputs.PACKAGE_FILE }}
=======
    strategy:
      max-parallel: 1
      matrix:
        scenario:
          - tests/ci/pubsub-2x2c4g-10k-20k-tps
    defaults:
      run:
        shell: bash
>>>>>>> d5db6499

    steps:
    - name: Configure AWS Credentials
      uses: aws-actions/configure-aws-credentials@e3dd6a429d7300a6a4c196c26e071d42e0343502 # v4.0.2
      with:
        aws-access-key-id: ${{ secrets.AWS_ACCESS_KEY_PERF_TEST }}
        aws-secret-access-key: ${{ secrets.AWS_SECRET_ACCESS_KEY_PERF_TEST }}
        aws-region: ${{ secrets.AWS_DEFAULT_REGION_PERF_TEST }}
    - name: Checkout tf-emqx-performance-test
      uses: actions/checkout@d632683dd7b4114ad314bca15554477dd762a938 # v4.2.0
      with:
        repository: emqx/tf-emqx-performance-test
        ref: v0.3.2
    - name: Setup Terraform
      uses: hashicorp/setup-terraform@b9cd54a3c349d3f38e8881555d616ced269862dd # v3.1.2
      with:
        terraform_version: 1.6.4
        terraform_wrapper: false
<<<<<<< HEAD
    - name: run scenario
      working-directory: ./tf-emqx-performance-test
      timeout-minutes: 60
      env:
        TF_VAR_bench_id: "${{ needs.prepare.outputs.BENCH_ID }}/1on1"
        TF_VAR_use_emqttb: 1
        TF_VAR_use_emqtt_bench: 0
        TF_VAR_emqttb_instance_count: 1
        TF_VAR_emqttb_instance_type: c5.2xlarge
        TF_VAR_emqttb_scenario: '@pubsub_fwd -n 50_000 --pub-qos 1 --sub-qos 1'
        TF_VAR_emqx_instance_type: c5.2xlarge
        TF_VAR_emqx_instance_count: 3
      run: |
        terraform init
        terraform apply -auto-approve
        ./wait-emqttb.sh
        ./fetch-metrics.sh
        terraform destroy -auto-approve
        aws s3 sync --exclude '*' --include '*.tar.gz' s3://$TF_VAR_s3_bucket_name/$TF_VAR_bench_id .
    - name: Send notification to Slack
      uses: slackapi/slack-github-action@37ebaef184d7626c5f204ab8d3baff4262dd30f0 # v1.27.0
      with:
        payload-file-path: "./tf-emqx-performance-test/slack-payload.json"
    - name: terraform destroy
      if: always()
      working-directory: ./tf-emqx-performance-test
      run: |
        terraform destroy -auto-approve
    - uses: actions/upload-artifact@50769540e7f4bd5e21e526ee35c689e35e0d6874 # v4.4.0
      if: success()
      with:
        name: metrics
        path: |
          "./tf-emqx-performance-test/*.tar.gz"
    - uses: actions/upload-artifact@50769540e7f4bd5e21e526ee35c689e35e0d6874 # v4.4.0
      if: failure()
      with:
        name: terraform
        path: |
          ./tf-emqx-performance-test/.terraform
          ./tf-emqx-performance-test/*.tfstate

  scenario_fanout:
    runs-on: ubuntu-latest
    needs:
      - prepare
      - scenario_1on1
    env:
      TF_VAR_package_file: ${{ needs.prepare.outputs.PACKAGE_FILE }}

    steps:
    - name: Configure AWS Credentials
      uses: aws-actions/configure-aws-credentials@e3dd6a429d7300a6a4c196c26e071d42e0343502 # v4.0.2
      with:
        aws-access-key-id: ${{ secrets.AWS_ACCESS_KEY_PERF_TEST }}
        aws-secret-access-key: ${{ secrets.AWS_SECRET_ACCESS_KEY_PERF_TEST }}
        aws-region: eu-west-1
    - name: Checkout tf-emqx-performance-test
      uses: actions/checkout@d632683dd7b4114ad314bca15554477dd762a938 # v4.2.0
      with:
        repository: emqx/tf-emqx-performance-test
        path: tf-emqx-performance-test
        ref: v0.2.3
=======
    - uses: actions/setup-python@v5
      with:
        python-version: '3.11'
    - run: pip install -r requirements.txt
>>>>>>> d5db6499
    - uses: actions/download-artifact@fa0a91b85d4f404e444e00e005971372dc801d16 # v4.1.8
      if: github.event_name != 'workflow_dispatch'
      with:
<<<<<<< HEAD
        name: emqx-ubuntu20.04
        path: tf-emqx-performance-test/
    - name: Setup Terraform
      uses: hashicorp/setup-terraform@b9cd54a3c349d3f38e8881555d616ced269862dd # v3.1.2
      with:
        terraform_wrapper: false
    - name: run scenario
      working-directory: ./tf-emqx-performance-test
      timeout-minutes: 60
      env:
        TF_VAR_bench_id: "${{ needs.prepare.outputs.BENCH_ID }}/fan-out"
        TF_VAR_use_emqttb: 1
        TF_VAR_use_emqtt_bench: 0
        TF_VAR_emqttb_instance_count: 1
        TF_VAR_emqttb_instance_type: c5.2xlarge
        TF_VAR_emqttb_scenario: '@pub --topic "t/%n" --conninterval 10ms --pubinterval 20ms --num-clients 5 --size 16 @sub --topic "t/#" --conninterval 10ms --num-clients 1000'
        TF_VAR_emqx_instance_type: c5.large
        TF_VAR_emqx_instance_count: 3
      run: |
        terraform init
        terraform apply -auto-approve
        ./wait-emqttb.sh
        ./fetch-metrics.sh
        terraform destroy -auto-approve
        aws s3 sync --exclude '*' --include '*.tar.gz' s3://$TF_VAR_s3_bucket_name/$TF_VAR_bench_id .
    - name: Send notification to Slack
      uses: slackapi/slack-github-action@37ebaef184d7626c5f204ab8d3baff4262dd30f0 # v1.27.0
      with:
        payload-file-path: "./tf-emqx-performance-test/slack-payload.json"
    - name: terraform destroy
      if: always()
      working-directory: ./tf-emqx-performance-test
      run: |
        terraform destroy -auto-approve
    - uses: actions/upload-artifact@50769540e7f4bd5e21e526ee35c689e35e0d6874 # v4.4.0
      if: success()
      with:
        name: metrics
        path: |
          "./tf-emqx-performance-test/*.tar.gz"
    - uses: actions/upload-artifact@50769540e7f4bd5e21e526ee35c689e35e0d6874 # v4.4.0
      if: failure()
      with:
        name: terraform
        path: |
          ./tf-emqx-performance-test/.terraform
          ./tf-emqx-performance-test/*.tfstate
=======
        pattern: "emqx-enterprise-ubuntu22.04-amd64-*"
    - name: Download emqx package
      if: github.event_name == 'workflow_dispatch'
      run: |
        version=${{ github.event.inputs.emqx_version }}
        wget https://www.emqx.com/en/downloads/enterprise/${version}/emqx-enterprise-${version}-ubuntu22.04-amd64.deb

    - name: Create infrastructure
      id: infra
      timeout-minutes: 30
      run: |
        mv emqx-enterprise-*.deb emqx-enterprise-ubuntu22.04-amd64.deb
        ls -lh *.deb
>>>>>>> d5db6499

        echo "${{ secrets.EMQX_ENTERPRISE_LICENSE }}" > emqx5.lic
        cat ${{ matrix.scenario }}.env >> "$GITHUB_ENV"
        echo '{}' > slack-payload.json

<<<<<<< HEAD
    steps:
    - name: Configure AWS Credentials
      uses: aws-actions/configure-aws-credentials@e3dd6a429d7300a6a4c196c26e071d42e0343502 # v4.0.2
      with:
        aws-access-key-id: ${{ secrets.AWS_ACCESS_KEY_PERF_TEST }}
        aws-secret-access-key: ${{ secrets.AWS_SECRET_ACCESS_KEY_PERF_TEST }}
        aws-region: eu-west-1
    - name: Checkout tf-emqx-performance-test
      uses: actions/checkout@d632683dd7b4114ad314bca15554477dd762a938 # v4.2.0
      with:
        repository: emqx/tf-emqx-performance-test
        path: tf-emqx-performance-test
        ref: v0.2.3
    - uses: actions/download-artifact@fa0a91b85d4f404e444e00e005971372dc801d16 # v4.1.8
      with:
        name: emqx-ubuntu20.04
        path: tf-emqx-performance-test/
    - name: Setup Terraform
      uses: hashicorp/setup-terraform@b9cd54a3c349d3f38e8881555d616ced269862dd # v3.1.2
      with:
        terraform_wrapper: false
    - name: run scenario
      working-directory: ./tf-emqx-performance-test
      timeout-minutes: 60
      env:
        TF_VAR_bench_id: "${{ needs.prepare.outputs.BENCH_ID }}/fan-in"
        TF_VAR_use_emqttb: 1
        TF_VAR_use_emqtt_bench: 0
        TF_VAR_emqttb_instance_count: 2
        TF_VAR_emqttb_start_n_multiplier: 25000
        TF_VAR_emqttb_instance_type: c5.xlarge
        TF_VAR_emqttb_scenario: '@pub --topic t/%n --conninterval 10ms --pubinterval 1s --num-clients 25_000 --start-n $START_N --size 16 @sub --topic \$share/perf/t/# --conninterval 10ms --num-clients 250'
        TF_VAR_emqx_instance_type: c5.2xlarge
        TF_VAR_emqx_instance_count: 3
      run: |
        terraform init
        terraform apply -auto-approve
        ./wait-emqttb.sh
        ./fetch-metrics.sh
        terraform destroy -auto-approve
        aws s3 sync --exclude '*' --include '*.tar.gz' s3://$TF_VAR_s3_bucket_name/$TF_VAR_bench_id .
    - name: Send notification to Slack
      uses: slackapi/slack-github-action@37ebaef184d7626c5f204ab8d3baff4262dd30f0 # v1.27.0
      with:
        payload-file-path: "./tf-emqx-performance-test/slack-payload.json"
    - name: terraform destroy
      if: always()
      working-directory: ./tf-emqx-performance-test
      run: |
        terraform destroy -auto-approve
    - uses: actions/upload-artifact@50769540e7f4bd5e21e526ee35c689e35e0d6874 # v4.4.0
=======
        terraform init
        set +e
        terraform apply -var spec_file=${{ matrix.scenario }}.yaml -auto-approve -lock=false
        # retry once
        if [ $? != 0 ]; then
          echo "Retrying once"
          set -e
          terraform apply -var spec_file=${{ matrix.scenario }}.yaml -auto-approve -lock=false
        fi
        set -e
        echo "ssh_key_path=$(terraform output -raw ssh_key_path)" >> $GITHUB_OUTPUT

    - uses: actions/upload-artifact@65462800fd760344b1a7b4382951275a0abb4808 # v4.3.3
>>>>>>> d5db6499
      if: success()
      with:
        name: ssh_private_key
        path: |
<<<<<<< HEAD
          "./tf-emqx-performance-test/*.tar.gz"
    - uses: actions/upload-artifact@50769540e7f4bd5e21e526ee35c689e35e0d6874 # v4.4.0
      if: failure()
      with:
        name: terraform
        path: |
          ./tf-emqx-performance-test/.terraform
          ./tf-emqx-performance-test/*.tfstate
=======
          ${{ steps.infra.outputs.ssh_key_path }}
>>>>>>> d5db6499

    - name: Report failure
      if: failure()
      run: |
        jq -n '[{"color": "#ff0000", "fields": [{"title": "Infrastructure creation failed", "short": false}]}]' > attachments.json
        jq -n --argjson attachments "$(<attachments.json)" '{"attachments": $attachments}' > slack-payload.json

<<<<<<< HEAD
    steps:
    - name: Configure AWS Credentials
      uses: aws-actions/configure-aws-credentials@e3dd6a429d7300a6a4c196c26e071d42e0343502 # v4.0.2
      with:
        aws-access-key-id: ${{ secrets.AWS_ACCESS_KEY_PERF_TEST }}
        aws-secret-access-key: ${{ secrets.AWS_SECRET_ACCESS_KEY_PERF_TEST }}
        aws-region: eu-west-1
    - name: Checkout tf-emqx-performance-test
      uses: actions/checkout@d632683dd7b4114ad314bca15554477dd762a938 # v4.2.0
      with:
        repository: emqx/tf-emqx-performance-test
        path: tf-emqx-performance-test
        ref: v0.2.3
    - uses: actions/download-artifact@fa0a91b85d4f404e444e00e005971372dc801d16 # v4.1.8
      with:
        name: emqx-ubuntu20.04
        path: tf-emqx-performance-test/
    - name: Setup Terraform
      uses: hashicorp/setup-terraform@b9cd54a3c349d3f38e8881555d616ced269862dd # v3.1.2
      with:
        terraform_wrapper: false
    - name: run scenario
      working-directory: ./tf-emqx-performance-test
=======
    - name: Run benchmark
      if: success()
      id: benchmark
>>>>>>> d5db6499
      timeout-minutes: 60
      run: |
<<<<<<< HEAD
        terraform init
        terraform apply -auto-approve
        ./wait-emqttb.sh
        ./fetch-metrics.sh
        terraform destroy -auto-approve
        aws s3 sync --exclude '*' --include '*.tar.gz' s3://$TF_VAR_s3_bucket_name/$TF_VAR_bench_id .
    - name: Send notification to Slack
      uses: slackapi/slack-github-action@37ebaef184d7626c5f204ab8d3baff4262dd30f0 # v1.27.0
      with:
        payload-file-path: "./tf-emqx-performance-test/slack-payload.json"
    - name: terraform destroy
=======
        success=0

        export TMPDIR=$(mktemp -d)
        echo "TMPDIR=$TMPDIR" >> $GITHUB_ENV
        echo '[]' > attachments.json

        PERIOD=1m scripts/summary.sh

        MEM_CORE_1=$(jq -r '.[] | select(.host == "emqx-core-1") | .mem' $TMPDIR/mem.json)
        MEM_CORE_2=$(jq -r '.[] | select(.host == "emqx-core-2") | .mem' $TMPDIR/mem.json)

        if [ $(echo "$MEM_CORE_1 > $INITIAL_RAM_BASELINE * (1 + $ALLOWED_DEVIATION_CPU_RAM)" | bc -l) -eq 1 ] \
        || [ $(echo "$MEM_CORE_2 > $INITIAL_RAM_BASELINE * (1 + $ALLOWED_DEVIATION_CPU_RAM)" | bc -l) -eq 1 ]; then
          success=1
          jq --arg mem1 "$MEM_CORE_1" --arg mem2 "$MEM_CORE_2" '. += [{"color": "#ff0000", "fields": [{"title": "Initial RAM usage is too high", "short": false, "value": "Core 1: \($mem1)%\nCore 2: \($mem2)%"}]}]' \
            attachments.json 1<> attachments.json
        fi

        EMQX_API_URL=$(terraform output -raw emqx_dashboard_url)
        ansible loadgen -m command -a 'systemctl start loadgen' --become --limit 'loadgen-emqtt_bench-1.*'
        echo "Waiting for subscribers to connect"
        subs=0
        while [ $subs -lt 10000 ]; do
          curl -s -u perftest:perftest "$EMQX_API_URL/api/v5/monitor_current" > "$TMPDIR/monitor_current.json"
          subs=$(jq -r '.subscriptions' "$TMPDIR/monitor_current.json")
          sleep 1
        done
        ansible loadgen -m command -a 'systemctl start loadgen' --become --limit 'loadgen-emqtt_bench-2.*'
        echo "Waiting for publishers to connect"
        conns=$(jq -r '.live_connections' "$TMPDIR/monitor_current.json")
        while [ $conns -lt 20000 ]; do
          curl -s -u perftest:perftest "$EMQX_API_URL/api/v5/monitor_current" > "$TMPDIR/monitor_current.json"
          conns=$(jq -r '.live_connections' "$TMPDIR/monitor_current.json")
          sleep 1
        done
        echo "All clients connected, sleep for $DURATION seconds"
        sleep $DURATION
        PERIOD="${DURATION}s" scripts/summary.sh | tee -a $GITHUB_STEP_SUMMARY

        echo "success=$success" >> $GITHUB_OUTPUT

    - name: Cleanup infrastructure
>>>>>>> d5db6499
      if: always()
      run: |
<<<<<<< HEAD
        terraform destroy -auto-approve
    - uses: actions/upload-artifact@50769540e7f4bd5e21e526ee35c689e35e0d6874 # v4.4.0
      if: success()
      with:
        name: metrics
        path: |
          "./tf-emqx-performance-test/*.tar.gz"
    - uses: actions/upload-artifact@50769540e7f4bd5e21e526ee35c689e35e0d6874 # v4.4.0
=======
        terraform destroy -var spec_file=${{ matrix.scenario }}.yaml -auto-approve

    - name: Analyze results
      if: success()
      run: |
        success=${{ steps.benchmark.outputs.success }}

        echo "## Test results analysis" >> $GITHUB_STEP_SUMMARY
        echo '' >> $GITHUB_STEP_SUMMARY

        CPU_CORE_1=$(jq -r '.[] | select(.host == "emqx-core-1") | .cpu' $TMPDIR/cpu.json)
        CPU_CORE_2=$(jq -r '.[] | select(.host == "emqx-core-2") | .cpu' $TMPDIR/cpu.json)

        if [ $(echo "$CPU_CORE_1 > $CPU_BASELINE * (1 + $ALLOWED_DEVIATION_CPU_RAM)" | bc -l) -eq 1 ] \
        || [ $(echo "$CPU_CORE_2 > $CPU_BASELINE * (1 + $ALLOWED_DEVIATION_CPU_RAM)" | bc -l) -eq 1 ]; then
          success=1
          jq --arg cpu1 "$CPU_CORE_1" --arg cpu2 "$CPU_CORE_2" '. += [{"color": "#ff0000", "fields": [{"title": "CPU utilization was too high", "short": false, "value": "Core 1: \($cpu1)%\nCore 2: \($cpu2)%"}]}]' \
            attachments.json 1<> attachments.json
          echo "* CPU utilization was too high: Core 1: $CPU_CORE_1%, Core 2: $CPU_CORE_2%" >> $GITHUB_STEP_SUMMARY
        fi

        MEM_CORE_1=$(jq -r '.[] | select(.host == "emqx-core-1") | .mem' $TMPDIR/mem.json)
        MEM_CORE_2=$(jq -r '.[] | select(.host == "emqx-core-2") | .mem' $TMPDIR/mem.json)

        if [ $(echo "$MEM_CORE_1 > $RAM_BASELINE * (1 + $ALLOWED_DEVIATION_CPU_RAM)" | bc -l) -eq 1 ] \
        || [ $(echo "$MEM_CORE_2 > $RAM_BASELINE * (1 + $ALLOWED_DEVIATION_CPU_RAM)" | bc -l) -eq 1 ]; then
          success=1
          jq --arg mem1 "$MEM_CORE_1" --arg mem2 "$MEM_CORE_2" '. += [{"color": "#ff0000", "fields": [{"title": "RAM usage was too high", "short": false, "value": "Core 1: \($mem1)%\nCore 2: \($mem2)%"}]}]' \
            attachments.json 1<> attachments.json
          echo "* RAM usage was too high: Core 1: $MEM_CORE_1%, Core 2: $MEM_CORE_2%" >> $GITHUB_STEP_SUMMARY
        fi

        RECEIVED_MSG_RATE=$(jq -r '.received_msg_rate' $TMPDIR/emqx_metrics.json)
        SENT_MSG_RATE=$(jq -r '.sent_msg_rate' $TMPDIR/emqx_metrics.json)

        if [ $(echo "$RECEIVED_MSG_RATE < $RECEIVED_MSG_RATE_BASELINE * (1 - $ALLOWED_DEVIATION_MSG_RATE)" | bc -l) -eq 1 ] \
        || [ $(echo "$SENT_MSG_RATE < $SENT_MSG_RATE_BASELINE * (1 - $ALLOWED_DEVIATION_MSG_RATE)" | bc -l) -eq 1 ]; then
          success=1
          jq --arg received_msg_rate "$RECEIVED_MSG_RATE" --arg sent_msg_rate "$SENT_MSG_RATE" \
            '. += [{"color": "#ff0000", "fields": [{"title": "Message rate was too low", "short": false, "value": "Received message rate: \($received_msg_rate)\nSent message rate: \($sent_msg_rate)"}]}]' \
            attachments.json 1<> attachments.json
          echo "* Message rate was too low: Received message rate: $RECEIVED_MSG_RATE, Sent message rate: $SENT_MSG_RATE" >> $GITHUB_STEP_SUMMARY
        fi

        MESSAGES_DROPPED=$(jq -r '.messages_dropped' $TMPDIR/emqx_metrics.json)
        if [ $(echo "$MESSAGES_DROPPED > 100" | bc) -eq 1 ]; then
          success=1
          jq --arg dropped "$MESSAGES_DROPPED" '. += [{"color": "#ff0000", "fields": [{"title": "Too many dropped messages", "short": false, "value": "Dropped: \($dropped)"}]}]' \
            attachments.json 1<> attachments.json
          echo "* Too many dropped messages: $MESSAGES_DROPPED" >> $GITHUB_STEP_SUMMARY
        fi

        jq -n --argjson attachments "$(<attachments.json)" '{"attachments": $attachments}' > slack-payload.json

        exit $success

    - name: Post to Slack
      if: failure()
      uses: slackapi/slack-github-action@v1.27.0
      env:
        SLACK_BOT_TOKEN: ${{ secrets.SLACK_BOT_TOKEN }}
      with:
        channel-id: ${{ secrets.SLACK_PERFTEST_CHANNEL_ID }}
        slack-message: "EMQX performance test ${{ matrix.scenario }} failed. <${{ github.event.repository.html_url }}/actions/runs/${{ github.run_id }}|Workflow Run>"
        payload-file-path: slack-payload.json
        payload-file-path-parsed: false
    
    - uses: actions/upload-artifact@65462800fd760344b1a7b4382951275a0abb4808 # v4.3.3
>>>>>>> d5db6499
      if: failure()
      with:
        name: terraform
        path: |
          .terraform
          *.tfstate<|MERGE_RESOLUTION|>--- conflicted
+++ resolved
@@ -27,46 +27,6 @@
 jobs:
   perftest:
     runs-on: ubuntu-latest
-<<<<<<< HEAD
-    if: github.repository_owner == 'emqx'
-    container: ghcr.io/emqx/emqx-builder/5.3-13:1.15.7-26.2.5-1-ubuntu20.04
-    outputs:
-      BENCH_ID: ${{ steps.prepare.outputs.BENCH_ID }}
-      PACKAGE_FILE: ${{ steps.package_file.outputs.PACKAGE_FILE }}
-
-    steps:
-    - uses: actions/checkout@d632683dd7b4114ad314bca15554477dd762a938 # v4.2.0
-      with:
-        fetch-depth: 0
-        ref: ${{ github.event.inputs.ref }}
-    - name: Work around https://github.com/actions/checkout/issues/766
-      run: |
-        git config --global --add safe.directory "$GITHUB_WORKSPACE"
-    - id: prepare
-      run: |
-        echo "EMQX_NAME=emqx" >> $GITHUB_ENV
-        echo "CODE_PATH=$GITHUB_WORKSPACE" >> $GITHUB_ENV
-        echo "BENCH_ID=$(date --utc +%F)/emqx-$(./pkg-vsn.sh emqx)" >> $GITHUB_OUTPUT
-    - name: Build deb package
-      run: |
-        make ${EMQX_NAME}-pkg
-        ./scripts/pkg-tests.sh ${EMQX_NAME}-pkg
-    - name: Get package file name
-      id: package_file
-      run: |
-        echo "PACKAGE_FILE=$(find _packages/emqx -name 'emqx-*.deb' | head -n 1 | xargs basename)" >> $GITHUB_OUTPUT
-    - uses: actions/upload-artifact@50769540e7f4bd5e21e526ee35c689e35e0d6874 # v4.4.0
-      with:
-        name: emqx-ubuntu20.04
-        path: _packages/emqx/${{ steps.package_file.outputs.PACKAGE_FILE }}
-
-  scenario_1on1:
-    runs-on: ubuntu-latest
-    needs:
-      - prepare
-    env:
-      TF_VAR_package_file: ${{ needs.prepare.outputs.PACKAGE_FILE }}
-=======
     strategy:
       max-parallel: 1
       matrix:
@@ -75,7 +35,6 @@
     defaults:
       run:
         shell: bash
->>>>>>> d5db6499
 
     steps:
     - name: Configure AWS Credentials
@@ -94,128 +53,13 @@
       with:
         terraform_version: 1.6.4
         terraform_wrapper: false
-<<<<<<< HEAD
-    - name: run scenario
-      working-directory: ./tf-emqx-performance-test
-      timeout-minutes: 60
-      env:
-        TF_VAR_bench_id: "${{ needs.prepare.outputs.BENCH_ID }}/1on1"
-        TF_VAR_use_emqttb: 1
-        TF_VAR_use_emqtt_bench: 0
-        TF_VAR_emqttb_instance_count: 1
-        TF_VAR_emqttb_instance_type: c5.2xlarge
-        TF_VAR_emqttb_scenario: '@pubsub_fwd -n 50_000 --pub-qos 1 --sub-qos 1'
-        TF_VAR_emqx_instance_type: c5.2xlarge
-        TF_VAR_emqx_instance_count: 3
-      run: |
-        terraform init
-        terraform apply -auto-approve
-        ./wait-emqttb.sh
-        ./fetch-metrics.sh
-        terraform destroy -auto-approve
-        aws s3 sync --exclude '*' --include '*.tar.gz' s3://$TF_VAR_s3_bucket_name/$TF_VAR_bench_id .
-    - name: Send notification to Slack
-      uses: slackapi/slack-github-action@37ebaef184d7626c5f204ab8d3baff4262dd30f0 # v1.27.0
-      with:
-        payload-file-path: "./tf-emqx-performance-test/slack-payload.json"
-    - name: terraform destroy
-      if: always()
-      working-directory: ./tf-emqx-performance-test
-      run: |
-        terraform destroy -auto-approve
-    - uses: actions/upload-artifact@50769540e7f4bd5e21e526ee35c689e35e0d6874 # v4.4.0
-      if: success()
-      with:
-        name: metrics
-        path: |
-          "./tf-emqx-performance-test/*.tar.gz"
-    - uses: actions/upload-artifact@50769540e7f4bd5e21e526ee35c689e35e0d6874 # v4.4.0
-      if: failure()
-      with:
-        name: terraform
-        path: |
-          ./tf-emqx-performance-test/.terraform
-          ./tf-emqx-performance-test/*.tfstate
-
-  scenario_fanout:
-    runs-on: ubuntu-latest
-    needs:
-      - prepare
-      - scenario_1on1
-    env:
-      TF_VAR_package_file: ${{ needs.prepare.outputs.PACKAGE_FILE }}
-
-    steps:
-    - name: Configure AWS Credentials
-      uses: aws-actions/configure-aws-credentials@e3dd6a429d7300a6a4c196c26e071d42e0343502 # v4.0.2
-      with:
-        aws-access-key-id: ${{ secrets.AWS_ACCESS_KEY_PERF_TEST }}
-        aws-secret-access-key: ${{ secrets.AWS_SECRET_ACCESS_KEY_PERF_TEST }}
-        aws-region: eu-west-1
-    - name: Checkout tf-emqx-performance-test
-      uses: actions/checkout@d632683dd7b4114ad314bca15554477dd762a938 # v4.2.0
-      with:
-        repository: emqx/tf-emqx-performance-test
-        path: tf-emqx-performance-test
-        ref: v0.2.3
-=======
     - uses: actions/setup-python@v5
       with:
         python-version: '3.11'
     - run: pip install -r requirements.txt
->>>>>>> d5db6499
     - uses: actions/download-artifact@fa0a91b85d4f404e444e00e005971372dc801d16 # v4.1.8
       if: github.event_name != 'workflow_dispatch'
       with:
-<<<<<<< HEAD
-        name: emqx-ubuntu20.04
-        path: tf-emqx-performance-test/
-    - name: Setup Terraform
-      uses: hashicorp/setup-terraform@b9cd54a3c349d3f38e8881555d616ced269862dd # v3.1.2
-      with:
-        terraform_wrapper: false
-    - name: run scenario
-      working-directory: ./tf-emqx-performance-test
-      timeout-minutes: 60
-      env:
-        TF_VAR_bench_id: "${{ needs.prepare.outputs.BENCH_ID }}/fan-out"
-        TF_VAR_use_emqttb: 1
-        TF_VAR_use_emqtt_bench: 0
-        TF_VAR_emqttb_instance_count: 1
-        TF_VAR_emqttb_instance_type: c5.2xlarge
-        TF_VAR_emqttb_scenario: '@pub --topic "t/%n" --conninterval 10ms --pubinterval 20ms --num-clients 5 --size 16 @sub --topic "t/#" --conninterval 10ms --num-clients 1000'
-        TF_VAR_emqx_instance_type: c5.large
-        TF_VAR_emqx_instance_count: 3
-      run: |
-        terraform init
-        terraform apply -auto-approve
-        ./wait-emqttb.sh
-        ./fetch-metrics.sh
-        terraform destroy -auto-approve
-        aws s3 sync --exclude '*' --include '*.tar.gz' s3://$TF_VAR_s3_bucket_name/$TF_VAR_bench_id .
-    - name: Send notification to Slack
-      uses: slackapi/slack-github-action@37ebaef184d7626c5f204ab8d3baff4262dd30f0 # v1.27.0
-      with:
-        payload-file-path: "./tf-emqx-performance-test/slack-payload.json"
-    - name: terraform destroy
-      if: always()
-      working-directory: ./tf-emqx-performance-test
-      run: |
-        terraform destroy -auto-approve
-    - uses: actions/upload-artifact@50769540e7f4bd5e21e526ee35c689e35e0d6874 # v4.4.0
-      if: success()
-      with:
-        name: metrics
-        path: |
-          "./tf-emqx-performance-test/*.tar.gz"
-    - uses: actions/upload-artifact@50769540e7f4bd5e21e526ee35c689e35e0d6874 # v4.4.0
-      if: failure()
-      with:
-        name: terraform
-        path: |
-          ./tf-emqx-performance-test/.terraform
-          ./tf-emqx-performance-test/*.tfstate
-=======
         pattern: "emqx-enterprise-ubuntu22.04-amd64-*"
     - name: Download emqx package
       if: github.event_name == 'workflow_dispatch'
@@ -229,65 +73,11 @@
       run: |
         mv emqx-enterprise-*.deb emqx-enterprise-ubuntu22.04-amd64.deb
         ls -lh *.deb
->>>>>>> d5db6499
 
         echo "${{ secrets.EMQX_ENTERPRISE_LICENSE }}" > emqx5.lic
         cat ${{ matrix.scenario }}.env >> "$GITHUB_ENV"
         echo '{}' > slack-payload.json
 
-<<<<<<< HEAD
-    steps:
-    - name: Configure AWS Credentials
-      uses: aws-actions/configure-aws-credentials@e3dd6a429d7300a6a4c196c26e071d42e0343502 # v4.0.2
-      with:
-        aws-access-key-id: ${{ secrets.AWS_ACCESS_KEY_PERF_TEST }}
-        aws-secret-access-key: ${{ secrets.AWS_SECRET_ACCESS_KEY_PERF_TEST }}
-        aws-region: eu-west-1
-    - name: Checkout tf-emqx-performance-test
-      uses: actions/checkout@d632683dd7b4114ad314bca15554477dd762a938 # v4.2.0
-      with:
-        repository: emqx/tf-emqx-performance-test
-        path: tf-emqx-performance-test
-        ref: v0.2.3
-    - uses: actions/download-artifact@fa0a91b85d4f404e444e00e005971372dc801d16 # v4.1.8
-      with:
-        name: emqx-ubuntu20.04
-        path: tf-emqx-performance-test/
-    - name: Setup Terraform
-      uses: hashicorp/setup-terraform@b9cd54a3c349d3f38e8881555d616ced269862dd # v3.1.2
-      with:
-        terraform_wrapper: false
-    - name: run scenario
-      working-directory: ./tf-emqx-performance-test
-      timeout-minutes: 60
-      env:
-        TF_VAR_bench_id: "${{ needs.prepare.outputs.BENCH_ID }}/fan-in"
-        TF_VAR_use_emqttb: 1
-        TF_VAR_use_emqtt_bench: 0
-        TF_VAR_emqttb_instance_count: 2
-        TF_VAR_emqttb_start_n_multiplier: 25000
-        TF_VAR_emqttb_instance_type: c5.xlarge
-        TF_VAR_emqttb_scenario: '@pub --topic t/%n --conninterval 10ms --pubinterval 1s --num-clients 25_000 --start-n $START_N --size 16 @sub --topic \$share/perf/t/# --conninterval 10ms --num-clients 250'
-        TF_VAR_emqx_instance_type: c5.2xlarge
-        TF_VAR_emqx_instance_count: 3
-      run: |
-        terraform init
-        terraform apply -auto-approve
-        ./wait-emqttb.sh
-        ./fetch-metrics.sh
-        terraform destroy -auto-approve
-        aws s3 sync --exclude '*' --include '*.tar.gz' s3://$TF_VAR_s3_bucket_name/$TF_VAR_bench_id .
-    - name: Send notification to Slack
-      uses: slackapi/slack-github-action@37ebaef184d7626c5f204ab8d3baff4262dd30f0 # v1.27.0
-      with:
-        payload-file-path: "./tf-emqx-performance-test/slack-payload.json"
-    - name: terraform destroy
-      if: always()
-      working-directory: ./tf-emqx-performance-test
-      run: |
-        terraform destroy -auto-approve
-    - uses: actions/upload-artifact@50769540e7f4bd5e21e526ee35c689e35e0d6874 # v4.4.0
-=======
         terraform init
         set +e
         terraform apply -var spec_file=${{ matrix.scenario }}.yaml -auto-approve -lock=false
@@ -301,23 +91,11 @@
         echo "ssh_key_path=$(terraform output -raw ssh_key_path)" >> $GITHUB_OUTPUT
 
     - uses: actions/upload-artifact@65462800fd760344b1a7b4382951275a0abb4808 # v4.3.3
->>>>>>> d5db6499
       if: success()
       with:
         name: ssh_private_key
         path: |
-<<<<<<< HEAD
-          "./tf-emqx-performance-test/*.tar.gz"
-    - uses: actions/upload-artifact@50769540e7f4bd5e21e526ee35c689e35e0d6874 # v4.4.0
-      if: failure()
-      with:
-        name: terraform
-        path: |
-          ./tf-emqx-performance-test/.terraform
-          ./tf-emqx-performance-test/*.tfstate
-=======
           ${{ steps.infra.outputs.ssh_key_path }}
->>>>>>> d5db6499
 
     - name: Report failure
       if: failure()
@@ -325,50 +103,11 @@
         jq -n '[{"color": "#ff0000", "fields": [{"title": "Infrastructure creation failed", "short": false}]}]' > attachments.json
         jq -n --argjson attachments "$(<attachments.json)" '{"attachments": $attachments}' > slack-payload.json
 
-<<<<<<< HEAD
-    steps:
-    - name: Configure AWS Credentials
-      uses: aws-actions/configure-aws-credentials@e3dd6a429d7300a6a4c196c26e071d42e0343502 # v4.0.2
-      with:
-        aws-access-key-id: ${{ secrets.AWS_ACCESS_KEY_PERF_TEST }}
-        aws-secret-access-key: ${{ secrets.AWS_SECRET_ACCESS_KEY_PERF_TEST }}
-        aws-region: eu-west-1
-    - name: Checkout tf-emqx-performance-test
-      uses: actions/checkout@d632683dd7b4114ad314bca15554477dd762a938 # v4.2.0
-      with:
-        repository: emqx/tf-emqx-performance-test
-        path: tf-emqx-performance-test
-        ref: v0.2.3
-    - uses: actions/download-artifact@fa0a91b85d4f404e444e00e005971372dc801d16 # v4.1.8
-      with:
-        name: emqx-ubuntu20.04
-        path: tf-emqx-performance-test/
-    - name: Setup Terraform
-      uses: hashicorp/setup-terraform@b9cd54a3c349d3f38e8881555d616ced269862dd # v3.1.2
-      with:
-        terraform_wrapper: false
-    - name: run scenario
-      working-directory: ./tf-emqx-performance-test
-=======
     - name: Run benchmark
       if: success()
       id: benchmark
->>>>>>> d5db6499
       timeout-minutes: 60
       run: |
-<<<<<<< HEAD
-        terraform init
-        terraform apply -auto-approve
-        ./wait-emqttb.sh
-        ./fetch-metrics.sh
-        terraform destroy -auto-approve
-        aws s3 sync --exclude '*' --include '*.tar.gz' s3://$TF_VAR_s3_bucket_name/$TF_VAR_bench_id .
-    - name: Send notification to Slack
-      uses: slackapi/slack-github-action@37ebaef184d7626c5f204ab8d3baff4262dd30f0 # v1.27.0
-      with:
-        payload-file-path: "./tf-emqx-performance-test/slack-payload.json"
-    - name: terraform destroy
-=======
         success=0
 
         export TMPDIR=$(mktemp -d)
@@ -411,19 +150,8 @@
         echo "success=$success" >> $GITHUB_OUTPUT
 
     - name: Cleanup infrastructure
->>>>>>> d5db6499
       if: always()
       run: |
-<<<<<<< HEAD
-        terraform destroy -auto-approve
-    - uses: actions/upload-artifact@50769540e7f4bd5e21e526ee35c689e35e0d6874 # v4.4.0
-      if: success()
-      with:
-        name: metrics
-        path: |
-          "./tf-emqx-performance-test/*.tar.gz"
-    - uses: actions/upload-artifact@50769540e7f4bd5e21e526ee35c689e35e0d6874 # v4.4.0
-=======
         terraform destroy -var spec_file=${{ matrix.scenario }}.yaml -auto-approve
 
     - name: Analyze results
@@ -490,9 +218,8 @@
         slack-message: "EMQX performance test ${{ matrix.scenario }} failed. <${{ github.event.repository.html_url }}/actions/runs/${{ github.run_id }}|Workflow Run>"
         payload-file-path: slack-payload.json
         payload-file-path-parsed: false
-    
+
     - uses: actions/upload-artifact@65462800fd760344b1a7b4382951275a0abb4808 # v4.3.3
->>>>>>> d5db6499
       if: failure()
       with:
         name: terraform
