--- conflicted
+++ resolved
@@ -2726,7 +2726,6 @@
     %% This clause is only for tests.
     FallbackFn(#{action_res_id => Id, request => Req, query_opts => QueryOpts}).
 
-<<<<<<< HEAD
 infer_namespace_from_id(Id) ->
     try emqx_resource:parse_channel_id(Id) of
         #{namespace := Namespace} ->
@@ -2735,7 +2734,7 @@
         throw:{invalid_id, _} ->
             ?global_ns
     end.
-=======
+
 %% We remove the arglist to avoid logging huge terms
 map_resource_exception(#{error := {exit, {Reason, {gen_server, call, _ArgList}}}} = Msg0) ->
     Msg0#{error := {exit, Reason}};
@@ -2743,7 +2742,6 @@
     Msg0#{error := {exit, Reason}};
 map_resource_exception(Msg) ->
     Msg.
->>>>>>> cc797196
 
 -ifdef(TEST).
 -include_lib("eunit/include/eunit.hrl").
