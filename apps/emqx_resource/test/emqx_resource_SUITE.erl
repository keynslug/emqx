--- conflicted
+++ resolved
@@ -5216,7 +5216,6 @@
     ),
     ok.
 
-<<<<<<< HEAD
 %% Checks that we impose a timeout on resource (connector) health checks.
 t_resource_health_check_timeout(_Config) ->
     ?check_trace(
@@ -5356,7 +5355,8 @@
         end,
         [log_consistency_prop()]
     ),
-=======
+    ok.
+
 %% This verifies that we yield in the resource manager process after spawning health check
 %% workers, so that we avoiding spawning too many in a hot loop.  Such workers may either
 %% have a fat state, or consume a lot of heap memory while running, thus spawning too many
@@ -5434,5 +5434,4 @@
         lists:seq(1, NumChannels)
     ),
     ct:pal("all connected"),
->>>>>>> d044b904
     ok.