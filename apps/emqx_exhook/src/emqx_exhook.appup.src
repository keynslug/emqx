%% -*- mode: erlang -*-
%% Unless you know what you are doing, DO NOT edit manually!!
{VSN,
<<<<<<< HEAD
  [{"4.4.0",
    [{load_module,emqx_exhook_sup,brutal_purge,soft_purge,[]},
     {load_module,emqx_exhook_server,brutal_purge,soft_purge,[]},
     {update, emqx_exhook_mngr, {advanced, ["4.4.0"]}}]},
   {<<".*">>,[]}],
  [{"4.4.0",
    [{load_module,emqx_exhook_sup,brutal_purge,soft_purge,[]},
     {load_module,emqx_exhook_server,brutal_purge,soft_purge,[]},
     {update, emqx_exhook_mngr, {advanced, ["4.4.0"]}}]},
   {<<".*">>,[]}]}.
=======
 [
    {"4.3.4", [
        {load_module, emqx_exhook_sup, brutal_purge, soft_purge, []},
        {load_module, emqx_exhook_server, brutal_purge, soft_purge, []},
        {load_module, emqx_exhook_handler, brutal_purge, soft_purge, []},
        {load_module, emqx_exhook_pb, brutal_purge, soft_purge, []},
        {load_module, emqx_exhook, brutal_purge, soft_purge, []},
        {update, emqx_exhook_mngr, {advanced, ["4.3.4"]}}
    ]},
    {<<"4\\.3\\.[0-3]">>, [
        {restart_application, emqx_exhook}
    ]},
    {<<".*">>, []}
 ],
 [
    {"4.3.4", [
        {load_module, emqx_exhook_sup, brutal_purge, soft_purge, []},
        {load_module, emqx_exhook_server, brutal_purge, soft_purge, []},
        {load_module, emqx_exhook_handler, brutal_purge, soft_purge, []},
        {load_module, emqx_exhook_pb, brutal_purge, soft_purge, []},
        {load_module, emqx_exhook, brutal_purge, soft_purge, []},
        {update, emqx_exhook_mngr, {advanced, ["4.3.4"]}}
    ]},
    {<<"4\\.3\\.[0-3]">>, [
         {restart_application, emqx_exhook}
    ]},
    {<<".*">>, []}
 ]
}.
>>>>>>> 4c34df4f
<|MERGE_RESOLUTION|>--- conflicted
+++ resolved
@@ -1,45 +1,17 @@
 %% -*- mode: erlang -*-
 %% Unless you know what you are doing, DO NOT edit manually!!
 {VSN,
-<<<<<<< HEAD
   [{"4.4.0",
-    [{load_module,emqx_exhook_sup,brutal_purge,soft_purge,[]},
+    [{load_module,emqx_exhook_pb,brutal_purge,soft_purge,[]},
+     {load_module,emqx_exhook,brutal_purge,soft_purge,[]},
+     {load_module,emqx_exhook_sup,brutal_purge,soft_purge,[]},
      {load_module,emqx_exhook_server,brutal_purge,soft_purge,[]},
      {update, emqx_exhook_mngr, {advanced, ["4.4.0"]}}]},
    {<<".*">>,[]}],
   [{"4.4.0",
-    [{load_module,emqx_exhook_sup,brutal_purge,soft_purge,[]},
+    [{load_module,emqx_exhook_pb,brutal_purge,soft_purge,[]},
+     {load_module,emqx_exhook,brutal_purge,soft_purge,[]},
+     {load_module,emqx_exhook_sup,brutal_purge,soft_purge,[]},
      {load_module,emqx_exhook_server,brutal_purge,soft_purge,[]},
      {update, emqx_exhook_mngr, {advanced, ["4.4.0"]}}]},
-   {<<".*">>,[]}]}.
-=======
- [
-    {"4.3.4", [
-        {load_module, emqx_exhook_sup, brutal_purge, soft_purge, []},
-        {load_module, emqx_exhook_server, brutal_purge, soft_purge, []},
-        {load_module, emqx_exhook_handler, brutal_purge, soft_purge, []},
-        {load_module, emqx_exhook_pb, brutal_purge, soft_purge, []},
-        {load_module, emqx_exhook, brutal_purge, soft_purge, []},
-        {update, emqx_exhook_mngr, {advanced, ["4.3.4"]}}
-    ]},
-    {<<"4\\.3\\.[0-3]">>, [
-        {restart_application, emqx_exhook}
-    ]},
-    {<<".*">>, []}
- ],
- [
-    {"4.3.4", [
-        {load_module, emqx_exhook_sup, brutal_purge, soft_purge, []},
-        {load_module, emqx_exhook_server, brutal_purge, soft_purge, []},
-        {load_module, emqx_exhook_handler, brutal_purge, soft_purge, []},
-        {load_module, emqx_exhook_pb, brutal_purge, soft_purge, []},
-        {load_module, emqx_exhook, brutal_purge, soft_purge, []},
-        {update, emqx_exhook_mngr, {advanced, ["4.3.4"]}}
-    ]},
-    {<<"4\\.3\\.[0-3]">>, [
-         {restart_application, emqx_exhook}
-    ]},
-    {<<".*">>, []}
- ]
-}.
->>>>>>> 4c34df4f
+   {<<".*">>,[]}]}.