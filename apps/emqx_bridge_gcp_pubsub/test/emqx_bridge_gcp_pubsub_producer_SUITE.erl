%%--------------------------------------------------------------------
%% Copyright (c) 2022-2025 EMQ Technologies Co., Ltd. All Rights Reserved.
%%--------------------------------------------------------------------

-module(emqx_bridge_gcp_pubsub_producer_SUITE).

-compile(nowarn_export_all).
-compile(export_all).

-include_lib("eunit/include/eunit.hrl").
-include_lib("common_test/include/ct.hrl").
-include_lib("snabbkaffe/include/snabbkaffe.hrl").
-include_lib("jose/include/jose_jwt.hrl").
-include_lib("jose/include/jose_jws.hrl").

-define(ACTION_TYPE, gcp_pubsub_producer).
-define(ACTION_TYPE_BIN, <<"gcp_pubsub_producer">>).
-define(CONNECTOR_TYPE, gcp_pubsub_producer).
-define(CONNECTOR_TYPE_BIN, <<"gcp_pubsub_producer">>).
-define(BRIDGE_V1_TYPE, gcp_pubsub).
-define(BRIDGE_V1_TYPE_BIN, <<"gcp_pubsub">>).

-import(emqx_common_test_helpers, [on_exit/1]).

%%------------------------------------------------------------------------------
%% CT boilerplate
%%------------------------------------------------------------------------------

all() ->
    SimpleTCs = single_config_tests(),
    [
        {group, with_batch},
        {group, without_batch}
        | SimpleTCs
    ].

groups() ->
    TCs = emqx_common_test_helpers:all(?MODULE),
    SimpleTCs = single_config_tests(),
    MatrixTCs = TCs -- SimpleTCs,
    SynchronyGroups = [
        {group, sync_query},
        {group, async_query}
    ],
    SyncTCs = MatrixTCs,
    AsyncTCs = MatrixTCs -- only_sync_tests(),
    [
        {with_batch, SynchronyGroups},
        {without_batch, SynchronyGroups},
        {sync_query, SyncTCs},
        {async_query, AsyncTCs}
    ].

%% these should not be influenced by the batch/no
%% batch/sync/async/queueing matrix.
single_config_tests() ->
    [
        t_not_a_json,
        t_not_of_service_account_type,
        t_json_missing_fields,
        t_invalid_private_key,
        t_truncated_private_key,
        t_jose_error_tuple,
        t_jose_other_error,
        t_stop,
        t_get_status_ok,
        t_get_status_down,
        t_get_status_no_worker,
        t_get_status_timeout_calling_workers,
        t_on_start_ehttpc_pool_already_started,
        t_attributes,
        t_bad_attributes
    ].

only_sync_tests() ->
    [t_query_sync].

init_per_suite(Config) ->
    emqx_common_test_helpers:clear_screen(),
    Apps = emqx_cth_suite:start(
        [
            emqx,
            emqx_conf,
            emqx_bridge_gcp_pubsub,
            emqx_bridge,
            emqx_rule_engine,
            emqx_management,
            {emqx_dashboard, "dashboard.listeners.http { enable = true, bind = 18083 }"}
        ],
        #{work_dir => emqx_cth_suite:work_dir(Config)}
    ),
    {ok, _Api} = emqx_common_test_http:create_default_app(),
    persistent_term:put({emqx_bridge_gcp_pubsub_client, transport}, tls),
    [{apps, Apps} | Config].

end_per_suite(Config) ->
    Apps = ?config(apps, Config),
    emqx_cth_suite:stop(Apps),
    persistent_term:erase({emqx_bridge_gcp_pubsub_client, transport}),
    ok.

init_per_group(sync_query, Config) ->
    [{query_mode, sync} | Config];
init_per_group(async_query, Config) ->
    [{query_mode, async} | Config];
init_per_group(with_batch, Config) ->
    [{batch_size, 100} | Config];
init_per_group(without_batch, Config) ->
    [{batch_size, 1} | Config];
init_per_group(_Group, Config) ->
    Config.

end_per_group(gcp_pubsub, Config) ->
    delete_bridge(Config),
    ok;
end_per_group(_Group, _Config) ->
    ok.

init_per_testcase(TestCase, Config0) when
    TestCase =:= t_publish_success_batch
->
    ct:timetrap({seconds, 30}),
    case ?config(batch_size, Config0) of
        1 ->
            [{skip_due_to_no_batching, true}];
        _ ->
            delete_all_bridges(),
            Tid = install_telemetry_handler(TestCase),
            Config = generate_config(Config0),
            put(telemetry_table, Tid),
            {ok, HttpServer} = start_echo_http_server(),
            [{telemetry_table, Tid}, {http_server, HttpServer} | Config]
    end;
init_per_testcase(TestCase, Config0) ->
    ct:timetrap({seconds, 30}),
    {ok, HttpServer} = start_echo_http_server(),
    delete_all_bridges(),
    Tid = install_telemetry_handler(TestCase),
    Config = generate_config(Config0),
    put(telemetry_table, Tid),
    [{telemetry_table, Tid}, {http_server, HttpServer} | Config].

end_per_testcase(_TestCase, _Config) ->
    ok = snabbkaffe:stop(),
    delete_all_bridges(),
    ok = stop_echo_http_server(),
    emqx_common_test_helpers:call_janitor(),
    ok.

%%------------------------------------------------------------------------------
%% Helper fns
%%------------------------------------------------------------------------------

generate_config(Config0) ->
    #{
        name := ActionName,
        config_string := ConfigString,
        pubsub_config := PubSubConfig,
        service_account_json := ServiceAccountJSON
    } = gcp_pubsub_config(Config0),
    %% FIXME
    %% `emqx_bridge_resource:resource_id' requires an existing connector in the config.....
    ConnectorName = ActionName,
    ConnectorResourceId = <<"connector:", ?CONNECTOR_TYPE_BIN/binary, ":", ConnectorName/binary>>,
    ActionResourceId = emqx_bridge_v2:id(?ACTION_TYPE_BIN, ActionName, ConnectorName),
    BridgeId = emqx_bridge_resource:bridge_id(?BRIDGE_V1_TYPE_BIN, ActionName),
    [
        {gcp_pubsub_name, ActionName},
        {gcp_pubsub_config, PubSubConfig},
        {gcp_pubsub_config_string, ConfigString},
        {service_account_json, ServiceAccountJSON},
        {connector_resource_id, ConnectorResourceId},
        {action_resource_id, ActionResourceId},
        {bridge_id, BridgeId}
        | Config0
    ].

delete_all_bridges() ->
    ct:pal("deleting all bridges"),
    lists:foreach(
        fun(#{name := Name, type := Type}) ->
            emqx_bridge:remove(Type, Name)
        end,
        emqx_bridge:list()
    ).

delete_bridge(Config) ->
    Type = ?BRIDGE_V1_TYPE,
    Name = ?config(gcp_pubsub_name, Config),
    ct:pal("deleting bridge ~p", [{Type, Name}]),
    emqx_bridge:remove(Type, Name).

create_bridge(Config) ->
    create_bridge(Config, _GCPPubSubConfigOverrides = #{}).

create_bridge(Config, GCPPubSubConfigOverrides) ->
    TypeBin = ?BRIDGE_V1_TYPE_BIN,
    Name = ?config(gcp_pubsub_name, Config),
    GCPPubSubConfig0 = ?config(gcp_pubsub_config, Config),
    GCPPubSubConfig = emqx_utils_maps:deep_merge(GCPPubSubConfig0, GCPPubSubConfigOverrides),
    ct:pal("creating bridge: ~p", [GCPPubSubConfig]),
    Res = emqx_bridge_testlib:create_bridge_api(TypeBin, Name, GCPPubSubConfig),
    ct:pal("bridge creation result: ~p", [Res]),
    case Res of
        {error, {Status, Headers, Body0}} ->
            {error, {Status, Headers, emqx_bridge_testlib:try_decode_error(Body0)}};
        {ok, {Status, Headers, Body0}} ->
            {ok, {Status, Headers, emqx_bridge_testlib:try_decode_error(Body0)}}
    end.

create_bridge_http(Config) ->
    create_bridge_http(Config, _GCPPubSubConfigOverrides = #{}).

create_bridge_http(Config, GCPPubSubConfigOverrides) ->
    TypeBin = ?BRIDGE_V1_TYPE_BIN,
    Name = ?config(gcp_pubsub_name, Config),
    GCPPubSubConfig0 = ?config(gcp_pubsub_config, Config),
    GCPPubSubConfig = emqx_utils_maps:deep_merge(GCPPubSubConfig0, GCPPubSubConfigOverrides),
    Params = GCPPubSubConfig#{<<"type">> => TypeBin, <<"name">> => Name},
    Path = emqx_mgmt_api_test_util:api_path(["bridges"]),
    AuthHeader = emqx_mgmt_api_test_util:auth_header_(),
    ProbePath = emqx_mgmt_api_test_util:api_path(["bridges_probe"]),
    Opts = #{return_all => true},
    ProbeResult = emqx_mgmt_api_test_util:request_api(
        post, ProbePath, "", AuthHeader, Params, Opts
    ),
    ct:pal("creating bridge (via http): ~p", [Params]),
    ct:pal("probe result: ~p", [ProbeResult]),
    Res =
        case emqx_mgmt_api_test_util:request_api(post, Path, "", AuthHeader, Params, Opts) of
            {ok, {Status, Headhers, Res0}} ->
<<<<<<< HEAD
                TypeV1 = emqx_action_info:bridge_v1_type_to_action_type(TypeBin),
                _ = emqx_bridge_v2_testlib:kickoff_action_health_check(TypeV1, Name),
                {ok, {Status, Headhers, emqx_utils_json:decode(Res0, [return_maps])}};
=======
                {ok, {Status, Headhers, emqx_utils_json:decode(Res0)}};
>>>>>>> 36938f40
            {error, {Status, Headers, Body0}} ->
                {error, {Status, Headers, emqx_bridge_testlib:try_decode_error(Body0)}};
            Error ->
                Error
        end,
    ct:pal("bridge creation result: ~p", [Res]),
    ?assertEqual(element(1, ProbeResult), element(1, Res), #{
        creation_result => Res, probe_result => ProbeResult
    }),
    case ProbeResult of
        {error, {{_, 500, _}, _, _}} -> error({bad_probe_result, ProbeResult});
        _ -> ok
    end,
    Res.

create_rule_and_action_http(Config) ->
    GCPPubSubName = ?config(gcp_pubsub_name, Config),
    BridgeId = emqx_bridge_resource:bridge_id(?BRIDGE_V1_TYPE_BIN, GCPPubSubName),
    Params = #{
        enable => true,
        sql => <<"SELECT * FROM \"t/topic\"">>,
        actions => [BridgeId]
    },
    Path = emqx_mgmt_api_test_util:api_path(["rules"]),
    AuthHeader = emqx_mgmt_api_test_util:auth_header_(),
    case emqx_mgmt_api_test_util:request_api(post, Path, "", AuthHeader, Params) of
        {ok, Res} -> {ok, emqx_utils_json:decode(Res)};
        Error -> Error
    end.

success_http_handler() ->
    TestPid = self(),
    fun(Req0, State) ->
        case {cowboy_req:method(Req0), cowboy_req:path(Req0)} of
            {<<"GET">>, <<"/v1/projects/myproject/topics/", _/binary>>} ->
                Rep = cowboy_req:reply(
                    200,
                    #{<<"content-type">> => <<"application/json">>},
                    <<"{}">>,
                    Req0
                ),
                {ok, Rep, State};
            _ ->
                {ok, Body, Req} = cowboy_req:read_body(Req0),
                TestPid ! {http, cowboy_req:headers(Req), Body},
                Rep = cowboy_req:reply(
                    200,
                    #{<<"content-type">> => <<"application/json">>},
                    emqx_utils_json:encode(#{messageIds => [<<"6058891368195201">>]}),
                    Req
                ),
                {ok, Rep, State}
        end
    end.

start_echo_http_server() ->
    HTTPHost = "localhost",
    HTTPPath = '_',
    ServerSSLOpts =
        [
            {verify, verify_none},
            {versions, ['tlsv1.2', 'tlsv1.3']},
            {ciphers, ["ECDHE-RSA-AES256-GCM-SHA384", "TLS_CHACHA20_POLY1305_SHA256"]}
        ] ++ certs(),
    {ok, {HTTPPort, _Pid}} = emqx_bridge_http_connector_test_server:start_link(
        random, HTTPPath, ServerSSLOpts
    ),
    ok = emqx_bridge_http_connector_test_server:set_handler(success_http_handler()),
    HostPort = HTTPHost ++ ":" ++ integer_to_list(HTTPPort),
    true = os:putenv("PUBSUB_EMULATOR_HOST", HostPort),
    {ok, #{
        host_port => HostPort,
        host => HTTPHost,
        port => HTTPPort
    }}.

stop_echo_http_server() ->
    os:unsetenv("PUBSUB_EMULATOR_HOST"),
    ok = emqx_bridge_http_connector_test_server:stop().

certs() ->
    CertsPath = emqx_common_test_helpers:deps_path(emqx, "etc/certs"),
    [
        {keyfile, filename:join([CertsPath, "key.pem"])},
        {certfile, filename:join([CertsPath, "cert.pem"])},
        {cacertfile, filename:join([CertsPath, "cacert.pem"])}
    ].

gcp_pubsub_config(Config) ->
    QueryMode = proplists:get_value(query_mode, Config, sync),
    BatchSize = proplists:get_value(batch_size, Config, 100),
    BatchTime = proplists:get_value(batch_time, Config, <<"20ms">>),
    PayloadTemplate = proplists:get_value(payload_template, Config, ""),
    PubSubTopic = proplists:get_value(pubsub_topic, Config, <<"mytopic">>),
    PipelineSize = proplists:get_value(pipeline_size, Config, 100),
    ServiceAccountJSON = emqx_bridge_gcp_pubsub_utils:generate_service_account_json(),
    ServiceAccountJSONStr = emqx_utils_json:encode(ServiceAccountJSON),
    GUID = emqx_guid:to_hexstr(emqx_guid:gen()),
    Name = <<(atom_to_binary(?MODULE))/binary, (GUID)/binary>>,
    ConfigString =
        io_lib:format(
            "bridges.gcp_pubsub.~s {\n"
            "  enable = true\n"
            "  connect_timeout = 5s\n"
            "  service_account_json = ~s\n"
            "  payload_template = ~p\n"
            "  pubsub_topic = ~s\n"
            "  pool_size = 1\n"
            "  pipelining = ~b\n"
            "  resource_opts = {\n"
            "    request_ttl = 500ms\n"
            "    metrics_flush_interval = 700ms\n"
            "    worker_pool_size = 1\n"
            "    query_mode = ~s\n"
            "    batch_size = ~b\n"
            "    batch_time = \"~s\"\n"
            "  }\n"
            "}\n",
            [
                Name,
                ServiceAccountJSONStr,
                PayloadTemplate,
                PubSubTopic,
                PipelineSize,
                QueryMode,
                BatchSize,
                BatchTime
            ]
        ),
    #{
        name => Name,
        config_string => ConfigString,
        pubsub_config => parse_and_check(ConfigString, Name),
        service_account_json => ServiceAccountJSON
    }.

parse_and_check(ConfigString, Name) ->
    {ok, RawConf} = hocon:binary(ConfigString, #{format => map}),
    TypeBin = <<"gcp_pubsub">>,
    hocon_tconf:check_plain(emqx_bridge_schema, RawConf, #{required => false, atom_key => false}),
    #{<<"bridges">> := #{TypeBin := #{Name := Config}}} = RawConf,
    Config.

metrics_mapping() ->
    #{
        dropped => fun emqx_resource_metrics:dropped_get/1,
        dropped_expired => fun emqx_resource_metrics:dropped_expired_get/1,
        dropped_other => fun emqx_resource_metrics:dropped_other_get/1,
        dropped_queue_full => fun emqx_resource_metrics:dropped_queue_full_get/1,
        dropped_resource_not_found => fun emqx_resource_metrics:dropped_resource_not_found_get/1,
        dropped_resource_stopped => fun emqx_resource_metrics:dropped_resource_stopped_get/1,
        late_reply => fun emqx_resource_metrics:late_reply_get/1,
        failed => fun emqx_resource_metrics:failed_get/1,
        inflight => fun emqx_resource_metrics:inflight_get/1,
        matched => fun emqx_resource_metrics:matched_get/1,
        queuing => fun emqx_resource_metrics:queuing_get/1,
        retried => fun emqx_resource_metrics:retried_get/1,
        retried_failed => fun emqx_resource_metrics:retried_failed_get/1,
        retried_success => fun emqx_resource_metrics:retried_success_get/1,
        success => fun emqx_resource_metrics:success_get/1
    }.

current_metrics(ResourceId) ->
    Mapping = metrics_mapping(),
    maps:from_list([
        {Metric, F(ResourceId)}
     || {Metric, F} <- maps:to_list(Mapping)
    ]).

assert_metrics(ExpectedMetrics, ResourceId) ->
    Mapping = metrics_mapping(),
    Metrics =
        lists:foldl(
            fun(Metric, Acc) ->
                #{Metric := Fun} = Mapping,
                Value = Fun(ResourceId),
                Acc#{Metric => Value}
            end,
            #{},
            maps:keys(ExpectedMetrics)
        ),
    CurrentMetrics = current_metrics(ResourceId),
    TelemetryTable = get(telemetry_table),
    RecordedEvents = ets:tab2list(TelemetryTable),
    ?retry(
        _Sleep0 = 300,
        _Attempts = 20,
        ?assertEqual(ExpectedMetrics, Metrics, #{
            current_metrics => CurrentMetrics,
            recorded_events => RecordedEvents
        })
    ),
    ok.

assert_empty_metrics(ResourceId) ->
    Mapping = metrics_mapping(),
    ExpectedMetrics =
        lists:foldl(
            fun(Metric, Acc) ->
                Acc#{Metric => 0}
            end,
            #{},
            maps:keys(Mapping)
        ),
    assert_metrics(ExpectedMetrics, ResourceId).

verify_token(ServiceAccountJSON, JWTBin) ->
    #{
        <<"private_key">> := PrivateKeyPEM,
        <<"private_key_id">> := KId,
        <<"client_email">> := ServiceAccountEmail
    } = ServiceAccountJSON,
    JWK = jose_jwk:from_pem(PrivateKeyPEM),
    {IsValid, JWT, JWS} = jose_jwt:verify(JWK, JWTBin),
    ?assertMatch(
        #jose_jwt{
            fields =
                #{
                    <<"aud">> := <<"https://pubsub.googleapis.com/">>,
                    <<"exp">> := _,
                    <<"iat">> := _,
                    <<"iss">> := ServiceAccountEmail,
                    <<"sub">> := ServiceAccountEmail
                }
        },
        JWT
    ),
    #jose_jwt{
        fields =
            #{
                <<"exp">> := Exp,
                <<"iat">> := Iat
            }
    } = JWT,
    ?assertEqual(Iat + 60 * 60, Exp),
    ?assert(Iat =< erlang:system_time(seconds)),
    ?assertMatch(
        #jose_jws{
            alg = {_Module, 'RS256'},
            fields =
                #{
                    <<"kid">> := KId,
                    <<"typ">> := <<"JWT">>
                }
        },
        JWS
    ),
    ?assert(IsValid, #{
        jwt => JWT,
        jws => JWS
    }),
    ok.

assert_valid_request_headers(Headers, ServiceAccountJSON) ->
    case Headers of
        #{<<"authorization">> := <<"Bearer ", JWT/binary>>} ->
            verify_token(ServiceAccountJSON, JWT),
            ok;
        _ ->
            %% better to raise a value than to use `ct:fail'
            %% because it doesn't output very well...
            error({expected_bearer_authn_header, #{headers => Headers}})
    end.

assert_valid_request_body(Body) ->
    BodyMap = emqx_utils_json:decode(Body),
    ?assertMatch(#{<<"messages">> := [_ | _]}, BodyMap),
    ct:pal("request: ~p", [BodyMap]),
    #{<<"messages">> := Messages} = BodyMap,
    lists:map(
        fun(Msg) ->
            ?assertMatch(#{<<"data">> := <<_/binary>>}, Msg),
            #{<<"data">> := Content64} = Msg,
            Content = base64:decode(Content64),
            Decoded = emqx_utils_json:decode(Content),
            ct:pal("decoded payload: ~p", [Decoded]),
            ?assert(is_map(Decoded)),
            Decoded
        end,
        Messages
    ).

assert_http_request(ServiceAccountJSON) ->
    receive
        {http, Headers, Body} ->
            assert_valid_request_headers(Headers, ServiceAccountJSON),
            assert_valid_request_body(Body)
    after 5_000 ->
        {messages, Mailbox} = process_info(self(), messages),
        error({timeout, #{mailbox => Mailbox}})
    end.

receive_http_requests(ServiceAccountJSON, Opts) ->
    Default = #{n => 1},
    #{n := N} = maps:merge(Default, Opts),
    lists:flatmap(fun(_) -> receive_http_request(ServiceAccountJSON) end, lists:seq(1, N)).

receive_http_request(ServiceAccountJSON) ->
    receive
        {http, Headers, Body} ->
            ct:pal("received publish:\n  ~p", [#{headers => Headers, body => Body}]),
            assert_valid_request_headers(Headers, ServiceAccountJSON),
            #{<<"messages">> := Msgs} = emqx_utils_json:decode(Body),
            lists:map(
                fun(Msg) ->
                    #{<<"data">> := Content64} = Msg,
                    Content = base64:decode(Content64),
                    Decoded = emqx_utils_json:decode(Content),
                    Msg#{<<"data">> := Decoded}
                end,
                Msgs
            )
    after 5_000 ->
        {messages, Mailbox} = process_info(self(), messages),
        error({timeout, #{mailbox => Mailbox}})
    end.

install_telemetry_handler(TestCase) ->
    Tid = ets:new(TestCase, [ordered_set, public]),
    HandlerId = TestCase,
    TestPid = self(),
    _ = telemetry:attach_many(
        HandlerId,
        emqx_resource_metrics:events(),
        fun(EventName, Measurements, Metadata, _Config) ->
            Data = #{
                name => EventName,
                measurements => Measurements,
                metadata => Metadata
            },
            ets:insert(Tid, {erlang:monotonic_time(), Data}),
            TestPid ! {telemetry, Data},
            ok
        end,
        unused_config
    ),
    on_exit(fun() ->
        telemetry:detach(HandlerId),
        ets:delete(Tid)
    end),
    Tid.

mk_res_id_filter(ResourceId) ->
    fun(Event) ->
        case Event of
            #{metadata := #{resource_id := ResId}} when ResId =:= ResourceId ->
                true;
            _ ->
                false
        end
    end.

wait_until_gauge_is(GaugeName, ExpectedValue, Timeout) ->
    wait_until_gauge_is(#{
        gauge_name => GaugeName,
        expected => ExpectedValue,
        timeout => Timeout
    }).

wait_until_gauge_is(#{} = Opts) ->
    GaugeName = maps:get(gauge_name, Opts),
    ExpectedValue = maps:get(expected, Opts),
    Timeout = maps:get(timeout, Opts),
    MaxEvents = maps:get(max_events, Opts, 10),
    FilterFn = maps:get(filter_fn, Opts, fun(_Event) -> true end),
    Events = receive_all_events(GaugeName, Timeout, MaxEvents, FilterFn),
    case length(Events) > 0 andalso lists:last(Events) of
        #{measurements := #{gauge_set := ExpectedValue}} ->
            ok;
        #{measurements := #{gauge_set := Value}} ->
            ct:pal("events: ~p", [Events]),
            ct:fail(
                "gauge ~p didn't reach expected value ~p; last value: ~p",
                [GaugeName, ExpectedValue, Value]
            );
        false ->
            ct:pal("no ~p gauge events received!", [GaugeName])
    end.

receive_all_events(EventName, Timeout, MaxEvents, FilterFn) ->
    receive_all_events(EventName, Timeout, MaxEvents, FilterFn, _Count = 0, _Acc = []).

receive_all_events(_EventName, _Timeout, MaxEvents, _FilterFn, Count, Acc) when
    Count >= MaxEvents
->
    lists:reverse(Acc);
receive_all_events(EventName, Timeout, MaxEvents, FilterFn, Count, Acc) ->
    receive
        {telemetry, #{name := [_, _, EventName]} = Event} ->
            case FilterFn(Event) of
                true ->
                    receive_all_events(
                        EventName,
                        Timeout,
                        MaxEvents,
                        FilterFn,
                        Count + 1,
                        [Event | Acc]
                    );
                false ->
                    receive_all_events(
                        EventName,
                        Timeout,
                        MaxEvents,
                        FilterFn,
                        Count,
                        Acc
                    )
            end
    after Timeout ->
        lists:reverse(Acc)
    end.

wait_telemetry_event(TelemetryTable, EventName, ResourceId) ->
    wait_telemetry_event(TelemetryTable, EventName, ResourceId, #{timeout => 5_000, n_events => 1}).

wait_telemetry_event(
    TelemetryTable,
    EventName,
    ResourceId,
    _Opts = #{
        timeout := Timeout,
        n_events := NEvents
    }
) ->
    wait_n_events(TelemetryTable, ResourceId, NEvents, Timeout, EventName).

wait_n_events(_TelemetryTable, _ResourceId, NEvents, _Timeout, _EventName) when NEvents =< 0 ->
    ok;
wait_n_events(TelemetryTable, ResourceId, NEvents, Timeout, EventName) ->
    receive
        {telemetry, #{name := [_, _, EventName], measurements := #{counter_inc := Inc}} = Event} ->
            ct:pal("telemetry event: ~p", [Event]),
            wait_n_events(TelemetryTable, ResourceId, NEvents - Inc, Timeout, EventName)
    after Timeout ->
        RecordedEvents = ets:tab2list(TelemetryTable),
        CurrentMetrics = current_metrics(ResourceId),
        ct:pal("recorded events: ~p", [RecordedEvents]),
        ct:pal("current metrics: ~p", [CurrentMetrics]),
        error({timeout_waiting_for_telemetry, EventName})
    end.

kill_gun_process(EhttpcPid) ->
    State = ehttpc:get_state(EhttpcPid, minimal),
    GunPid = maps:get(client, State),
    true = is_pid(GunPid),
    _ = exit(GunPid, kill),
    ok.

kill_gun_processes(ConnectorResourceId) ->
    Pool = ehttpc:workers(ConnectorResourceId),
    Workers = lists:map(fun({_, Pid}) -> Pid end, Pool),
    %% assert there is at least one pool member
    ?assertMatch([_ | _], Workers),
    lists:foreach(fun(Pid) -> kill_gun_process(Pid) end, Workers).

%%------------------------------------------------------------------------------
%% Testcases
%%------------------------------------------------------------------------------

t_publish_success(Config) ->
    ActionResourceId = ?config(action_resource_id, Config),
    ServiceAccountJSON = ?config(service_account_json, Config),
    TelemetryTable = ?config(telemetry_table, Config),
    Topic = <<"t/topic">>,
    ?assertMatch({ok, _}, create_bridge(Config)),
    {ok, #{<<"id">> := RuleId}} = create_rule_and_action_http(Config),
    on_exit(fun() -> ok = emqx_rule_engine:delete_rule(RuleId) end),
    assert_empty_metrics(ActionResourceId),
    Payload = <<"payload">>,
    Message = emqx_message:make(Topic, Payload),
    emqx:publish(Message),
    DecodedMessages = assert_http_request(ServiceAccountJSON),
    ?assertMatch(
        [
            #{
                <<"topic">> := Topic,
                <<"payload">> := Payload,
                <<"metadata">> := #{<<"rule_id">> := RuleId}
            } = Msg
        ] when not (is_map_key(<<"attributes">>, Msg) orelse is_map_key(<<"orderingKey">>, Msg)),
        DecodedMessages
    ),
    %% to avoid test flakiness
    wait_telemetry_event(TelemetryTable, success, ActionResourceId),
    wait_until_gauge_is(queuing, 0, 500),
    wait_until_gauge_is(inflight, 0, 500),
    assert_metrics(
        #{
            dropped => 0,
            failed => 0,
            inflight => 0,
            matched => 1,
            queuing => 0,
            retried => 0,
            success => 1
        },
        ActionResourceId
    ),
    ok.

t_publish_success_infinity_timeout(Config) ->
    ServiceAccountJSON = ?config(service_account_json, Config),
    Topic = <<"t/topic">>,
    {ok, _} = create_bridge(Config, #{
        <<"resource_opts">> => #{<<"request_ttl">> => <<"infinity">>}
    }),
    {ok, #{<<"id">> := RuleId}} = create_rule_and_action_http(Config),
    on_exit(fun() -> ok = emqx_rule_engine:delete_rule(RuleId) end),
    Payload = <<"payload">>,
    Message = emqx_message:make(Topic, Payload),
    emqx:publish(Message),
    DecodedMessages = assert_http_request(ServiceAccountJSON),
    ?assertMatch(
        [
            #{
                <<"topic">> := Topic,
                <<"payload">> := Payload,
                <<"metadata">> := #{<<"rule_id">> := RuleId}
            }
        ],
        DecodedMessages
    ),
    ok.

t_publish_success_local_topic(Config) ->
    ActionResourceId = ?config(action_resource_id, Config),
    ServiceAccountJSON = ?config(service_account_json, Config),
    TelemetryTable = ?config(telemetry_table, Config),
    LocalTopic = <<"local/topic">>,
    {ok, _} = create_bridge(Config, #{<<"local_topic">> => LocalTopic}),
    assert_empty_metrics(ActionResourceId),
    Payload = <<"payload">>,
    Message = emqx_message:make(LocalTopic, Payload),
    emqx:publish(Message),
    DecodedMessages = assert_http_request(ServiceAccountJSON),
    ?assertMatch(
        [
            #{
                <<"topic">> := LocalTopic,
                <<"payload">> := Payload
            }
        ],
        DecodedMessages
    ),
    %% to avoid test flakiness
    wait_telemetry_event(TelemetryTable, success, ActionResourceId),
    wait_until_gauge_is(queuing, 0, 500),
    wait_until_gauge_is(inflight, 0, 500),
    assert_metrics(
        #{
            dropped => 0,
            failed => 0,
            inflight => 0,
            matched => 1,
            queuing => 0,
            retried => 0,
            success => 1
        },
        ActionResourceId
    ),
    ok.

t_create_via_http(Config) ->
    ?assertMatch({ok, _}, create_bridge_http(Config)),
    ok.

t_publish_templated(Config) ->
    ActionResourceId = ?config(action_resource_id, Config),
    ServiceAccountJSON = ?config(service_account_json, Config),
    TelemetryTable = ?config(telemetry_table, Config),
    Topic = <<"t/topic">>,
    PayloadTemplate = <<
        "{\"payload\": \"${payload}\","
        " \"pub_props\": ${pub_props}}"
    >>,
    ?assertMatch(
        {ok, _},
        create_bridge(
            Config,
            #{<<"payload_template">> => PayloadTemplate}
        )
    ),
    {ok, #{<<"id">> := RuleId}} = create_rule_and_action_http(Config),
    on_exit(fun() -> ok = emqx_rule_engine:delete_rule(RuleId) end),
    assert_empty_metrics(ActionResourceId),
    Payload = <<"payload">>,
    Message =
        emqx_message:set_header(
            properties,
            #{'User-Property' => #{'Correlation-Data' => <<"321">>}},
            emqx_message:make(Topic, Payload)
        ),
    emqx:publish(Message),
    DecodedMessages = assert_http_request(ServiceAccountJSON),
    ?assertMatch(
        [
            #{
                <<"payload">> := Payload,
                <<"pub_props">> := #{
                    <<"User-Property">> :=
                        #{
                            <<"Correlation-Data">> :=
                                <<"321">>
                        }
                }
            }
        ],
        DecodedMessages
    ),
    %% to avoid test flakiness
    wait_telemetry_event(TelemetryTable, success, ActionResourceId),
    wait_until_gauge_is(queuing, 0, 500),
    wait_until_gauge_is(inflight, 0, 500),
    assert_metrics(
        #{
            dropped => 0,
            failed => 0,
            inflight => 0,
            matched => 1,
            queuing => 0,
            retried => 0,
            success => 1
        },
        ActionResourceId
    ),
    ok.

t_publish_success_batch(Config) ->
    case proplists:get_bool(skip_due_to_no_batching, Config) of
        true ->
            ct:pal("this test case is skipped due to non-applicable config"),
            ok;
        false ->
            test_publish_success_batch(Config)
    end.

test_publish_success_batch(Config) ->
    ActionResourceId = ?config(action_resource_id, Config),
    ServiceAccountJSON = ?config(service_account_json, Config),
    TelemetryTable = ?config(telemetry_table, Config),
    Topic = <<"t/topic">>,
    BatchSize = 5,
    %% to give it time to form a batch
    BatchTime = <<"2s">>,
    ?assertMatch(
        {ok, _},
        create_bridge(
            Config,
            #{
                <<"resource_opts">> =>
                    #{
                        <<"batch_size">> => BatchSize,
                        <<"batch_time">> => BatchTime
                    }
            }
        )
    ),
    {ok, #{<<"id">> := RuleId}} = create_rule_and_action_http(Config),
    on_exit(fun() -> ok = emqx_rule_engine:delete_rule(RuleId) end),
    assert_empty_metrics(ActionResourceId),
    NumMessages = BatchSize * 2,
    Messages = [emqx_message:make(Topic, integer_to_binary(N)) || N <- lists:seq(1, NumMessages)],
    %% publish in parallel to avoid each client blocking and then
    %% making 1-sized batches.  also important to note that the pool
    %% size for the resource (replayq buffering) must be set to 1 to
    %% avoid further segmentation of batches.
    emqx_utils:pmap(fun emqx:publish/1, Messages),
    DecodedMessages0 = assert_http_request(ServiceAccountJSON),
    ?assertEqual(BatchSize, length(DecodedMessages0)),
    DecodedMessages1 = assert_http_request(ServiceAccountJSON),
    ?assertEqual(BatchSize, length(DecodedMessages1)),
    PublishedPayloads =
        sets:from_list(
            [P || #{<<"payload">> := P} <- DecodedMessages0 ++ DecodedMessages1],
            [{version, 2}]
        ),
    ExpectedPayloads =
        sets:from_list(
            lists:map(fun integer_to_binary/1, lists:seq(1, NumMessages)),
            [{version, 2}]
        ),
    ?assertEqual(ExpectedPayloads, PublishedPayloads),
    wait_telemetry_event(
        TelemetryTable,
        success,
        ActionResourceId,
        #{timeout => 15_000, n_events => NumMessages}
    ),
    wait_until_gauge_is(queuing, 0, _Timeout = 400),
    wait_until_gauge_is(inflight, 0, _Timeout = 400),
    assert_metrics(
        #{
            dropped => 0,
            failed => 0,
            inflight => 0,
            matched => NumMessages,
            queuing => 0,
            retried => 0,
            success => NumMessages
        },
        ActionResourceId
    ),
    ok.

t_not_a_json(Config) ->
    ?assertMatch(
        {error,
            {_, _, #{
                <<"message">> := #{
                    <<"kind">> := <<"validation_error">>,
                    <<"reason">> := <<"not a json">>,
                    %% should be censored as it contains secrets
                    <<"value">> := <<"******">>
                }
            }}},
        create_bridge(
            Config,
            #{
                <<"service_account_json">> => <<"not a json">>
            }
        )
    ),
    ok.

t_not_of_service_account_type(Config) ->
    ?assertMatch(
        {error,
            {{_, 400, _}, _, #{
                <<"message">> := #{
                    <<"kind">> := <<"validation_error">>,
                    <<"reason">> := #{<<"wrong_type">> := <<"not a service account">>},
                    %% should be censored as it contains secrets
                    <<"value">> := <<"******">>
                }
            }}},
        create_bridge_http(
            Config,
            #{
                <<"service_account_json">> => #{<<"type">> => <<"not a service account">>}
            }
        )
    ),
    ok.

t_json_missing_fields(Config) ->
    GCPPubSubConfig0 = ?config(gcp_pubsub_config, Config),
    ?assertMatch(
        {error,
            {{_, 400, _}, _, #{
                <<"message">> := #{
                    <<"kind">> := <<"validation_error">>,
                    <<"reason">> :=
                        #{
                            <<"missing_keys">> := [
                                <<"client_email">>,
                                <<"private_key">>,
                                <<"private_key_id">>,
                                <<"project_id">>,
                                <<"type">>
                            ]
                        },
                    %% should be censored as it contains secrets
                    <<"value">> := <<"******">>
                }
            }}},
        create_bridge_http([
            {gcp_pubsub_config, GCPPubSubConfig0#{<<"service_account_json">> := #{}}}
            | Config
        ])
    ),
    ok.

t_invalid_private_key(Config) ->
    InvalidPrivateKeyPEM = <<"xxxxxx">>,
    ?check_trace(
        begin
            {Res, {ok, _Event}} =
                ?wait_async_action(
                    create_bridge(
                        Config,
                        #{
                            <<"service_account_json">> =>
                                #{<<"private_key">> => InvalidPrivateKeyPEM}
                        }
                    ),
                    #{?snk_kind := gcp_pubsub_connector_startup_error},
                    20_000
                ),
            Res
        end,
        fun(Res, Trace) ->
            ?assertMatch({ok, _}, Res),
            ?assertMatch(
                [#{error := empty_key}],
                ?of_kind(gcp_pubsub_connector_startup_error, Trace)
            ),
            ok
        end
    ),
    ok.

t_truncated_private_key(Config) ->
    InvalidPrivateKeyPEM = <<"-----BEGIN PRIVATE KEY-----\nMIIEvQI...">>,
    ?check_trace(
        begin
            {Res, {ok, _Event}} =
                ?wait_async_action(
                    create_bridge(
                        Config,
                        #{
                            <<"service_account_json">> =>
                                #{<<"private_key">> => InvalidPrivateKeyPEM}
                        }
                    ),
                    #{?snk_kind := gcp_pubsub_connector_startup_error},
                    20_000
                ),
            Res
        end,
        fun(Res, Trace) ->
            ?assertMatch({ok, _}, Res),
            ?assertMatch(
                [#{error := invalid_private_key}],
                ?of_kind(gcp_pubsub_connector_startup_error, Trace)
            ),
            ok
        end
    ),
    ok.

t_jose_error_tuple(Config) ->
    ?check_trace(
        begin
            {Res, {ok, _Event}} =
                ?wait_async_action(
                    emqx_common_test_helpers:with_mock(
                        jose_jwk,
                        from_pem,
                        fun(_PrivateKeyPEM) -> {error, some_error} end,
                        fun() -> create_bridge(Config) end
                    ),
                    #{?snk_kind := gcp_pubsub_connector_startup_error},
                    20_000
                ),
            Res
        end,
        fun(Res, Trace) ->
            ?assertMatch({ok, _}, Res),
            ?assertMatch(
                [#{error := {invalid_private_key, some_error}}],
                ?of_kind(gcp_pubsub_connector_startup_error, Trace)
            ),
            ok
        end
    ),
    ok.

t_jose_other_error(Config) ->
    ?check_trace(
        begin
            {Res, {ok, _Event}} =
                ?wait_async_action(
                    emqx_common_test_helpers:with_mock(
                        jose_jwk,
                        from_pem,
                        fun(_PrivateKeyPEM) -> {unknown, error} end,
                        fun() -> create_bridge(Config) end
                    ),
                    #{?snk_kind := gcp_pubsub_connector_startup_error},
                    20_000
                ),
            Res
        end,
        fun(Res, Trace) ->
            ?assertMatch({ok, _}, Res),
            ?assertMatch(
                [#{error := {invalid_private_key, {unknown, error}}} | _],
                ?of_kind(gcp_pubsub_connector_startup_error, Trace)
            ),
            ok
        end
    ),
    ok.

t_publish_econnrefused(Config) ->
    ResourceId = ?config(connector_resource_id, Config),
    %% set pipelining to 1 so that one of the 2 requests is `pending'
    %% in ehttpc.
    {ok, _} = create_bridge(
        Config,
        #{
            <<"pipelining">> => 1,
            <<"resource_opts">> => #{<<"resume_interval">> => <<"15s">>}
        }
    ),
    {ok, #{<<"id">> := RuleId}} = create_rule_and_action_http(Config),
    on_exit(fun() -> ok = emqx_rule_engine:delete_rule(RuleId) end),
    assert_empty_metrics(ResourceId),
    ok = emqx_bridge_http_connector_test_server:stop(),
    do_econnrefused_or_timeout_test(Config, econnrefused).

t_publish_timeout(Config) ->
    ActionResourceId = ?config(action_resource_id, Config),
    %% set pipelining to 1 so that one of the 2 requests is `pending'
    %% in ehttpc. also, we set the batch size to 1 to also ensure the
    %% requests are done separately.
    {ok, _} = create_bridge(Config, #{
        <<"pipelining">> => 1,
        <<"resource_opts">> => #{
            <<"batch_size">> => 1,
            <<"resume_interval">> => <<"1s">>,
            <<"metrics_flush_interval">> => <<"700ms">>
        }
    }),
    {ok, #{<<"id">> := RuleId}} = create_rule_and_action_http(Config),
    on_exit(fun() -> ok = emqx_rule_engine:delete_rule(RuleId) end),
    assert_empty_metrics(ActionResourceId),
    TestPid = self(),
    TimeoutHandler =
        fun(Req0, State) ->
            {ok, Body, Req} = cowboy_req:read_body(Req0),
            TestPid ! {http, cowboy_req:headers(Req), Body},
            %% NOTE: cannot just hang forever; ehttpc will never
            %% reply `sent' requests, so the callback will never
            %% be called...  We just delay responding so that a
            %% late response is delivered.
            timer:sleep(timer:seconds(3)),
            Rep = cowboy_req:reply(
                200,
                #{<<"content-type">> => <<"application/json">>},
                emqx_utils_json:encode(#{messageIds => [<<"6058891368195201">>]}),
                Req
            ),
            {ok, Rep, State}
        end,
    ok = emqx_bridge_http_connector_test_server:set_handler(TimeoutHandler),
    do_econnrefused_or_timeout_test(Config, timeout).

do_econnrefused_or_timeout_test(Config, Error) ->
    ActionResourceId = ?config(action_resource_id, Config),
    ConnectorResourceId = ?config(connector_resource_id, Config),
    TelemetryTable = ?config(telemetry_table, Config),
    Topic = <<"t/topic">>,
    Payload = <<"payload">>,
    Message = emqx_message:make(Topic, Payload),
    ?check_trace(
        begin
            case Error of
                econnrefused ->
                    %% at the time of writing, async requests
                    %% are never considered expired by ehttpc
                    %% (even if they arrive late, or never
                    %% arrive at all).
                    %% so, we set pipelining to 1 and shoot 2
                    %% requests, so that the second one may expire.
                    {_, {ok, _}} =
                        ?wait_async_action(
                            begin
                                emqx:publish(Message),
                                emqx:publish(Message)
                            end,
                            #{
                                ?snk_kind := gcp_pubsub_request_failed,
                                query_mode := async,
                                reason := econnrefused
                            },
                            15_000
                        );
                timeout ->
                    %% at the time of writing, async requests
                    %% are never considered expired by ehttpc
                    %% (even if they arrive late, or never
                    %% arrive at all).
                    %% with the timeout delay, this'll succeed.
                    emqx:publish(Message),
                    emqx:publish(Message),
                    {ok, _} = snabbkaffe:block_until(
                        ?match_n_events(2, #{
                            ?snk_kind := handle_async_reply_expired,
                            expired := [_]
                        }),
                        _Timeout1 = 15_000
                    )
            end
        end,
        fun(Trace) ->
            case Error of
                econnrefused ->
                    case ?of_kind(gcp_pubsub_request_failed, Trace) of
                        [#{reason := Reason, connector := ConnectorResourceId} | _] when
                            Reason == Error;
                            Reason == closed;
                            element(1, Reason) == closed
                        ->
                            ok;
                        Trace0 ->
                            error(
                                {unexpected_trace, Trace0, #{
                                    expected_connector_id => ConnectorResourceId
                                }}
                            )
                    end;
                timeout ->
                    ?assertMatch(
                        [_, _ | _],
                        ?of_kind(handle_async_reply_expired, Trace)
                    )
            end,
            ok
        end
    ),

    case Error of
        %% apparently, async with disabled queue doesn't mark the
        %% message as dropped; and since it never considers the
        %% response expired, this succeeds.
        econnrefused ->
            %% even waiting, hard to avoid flakiness... simpler to just sleep
            %% a bit until stabilization.
            ct:sleep(200),
            CurrentMetrics = current_metrics(ActionResourceId),
            RecordedEvents = ets:tab2list(TelemetryTable),
            ct:pal("telemetry events: ~p", [RecordedEvents]),
            ?assertMatch(
                #{
                    dropped := Dropped,
                    failed := Failed,
                    inflight := Inflight,
                    matched := Matched,
                    queuing := Queueing,
                    retried := 0,
                    success := 0
                } when Matched >= 1 andalso Inflight + Queueing + Dropped + Failed =< 2,
                CurrentMetrics
            );
        timeout ->
            wait_telemetry_event(
                TelemetryTable,
                late_reply,
                ActionResourceId,
                #{timeout => 5_000, n_events => 2}
            ),
            wait_until_gauge_is(#{
                gauge_name => inflight,
                expected => 0,
                filter_fn => mk_res_id_filter(ActionResourceId),
                timeout => 1_000,
                max_events => 20
            }),
            wait_until_gauge_is(queuing, 0, _Timeout = 1_000),
            assert_metrics(
                #{
                    dropped => 0,
                    failed => 0,
                    inflight => 0,
                    matched => 2,
                    queuing => 0,
                    retried => 0,
                    success => 0,
                    late_reply => 2
                },
                ActionResourceId
            )
    end,

    ok.

%% for complete coverage; pubsub actually returns a body with message
%% ids
t_success_no_body(Config) ->
    TestPid = self(),
    SuccessNoBodyHandler =
        fun(Req0, State) ->
            {ok, Body, Req} = cowboy_req:read_body(Req0),
            TestPid ! {http, cowboy_req:headers(Req), Body},
            Rep = cowboy_req:reply(
                200,
                #{<<"content-type">> => <<"application/json">>},
                <<>>,
                Req
            ),
            {ok, Rep, State}
        end,
    ok = emqx_bridge_http_connector_test_server:set_handler(SuccessNoBodyHandler),
    Topic = <<"t/topic">>,
    {ok, _} = create_bridge(Config),
    {ok, #{<<"id">> := RuleId}} = create_rule_and_action_http(Config),
    on_exit(fun() -> ok = emqx_rule_engine:delete_rule(RuleId) end),
    Payload = <<"payload">>,
    Message = emqx_message:make(Topic, Payload),
    ?check_trace(
        {_, {ok, _}} =
            ?wait_async_action(
                emqx:publish(Message),
                #{?snk_kind := gcp_pubsub_response},
                5_000
            ),
        fun(Trace) ->
            ?assertMatch(
                [#{response := {ok, 200, _Headers}}],
                ?of_kind(gcp_pubsub_response, Trace)
            ),
            ok
        end
    ),
    ok.

t_failure_with_body(Config) ->
    TestPid = self(),
    FailureWithBodyHandler =
        fun(Req0, State) ->
            case {cowboy_req:method(Req0), cowboy_req:path(Req0)} of
                {<<"GET">>, <<"/v1/projects/myproject/topics/", _/binary>>} ->
                    Rep = cowboy_req:reply(
                        200,
                        #{<<"content-type">> => <<"application/json">>},
                        <<"{}">>,
                        Req0
                    ),
                    {ok, Rep, State};
                _ ->
                    {ok, Body, Req} = cowboy_req:read_body(Req0),
                    TestPid ! {http, cowboy_req:headers(Req), Body},
                    Rep = cowboy_req:reply(
                        400,
                        #{<<"content-type">> => <<"application/json">>},
                        emqx_utils_json:encode(#{}),
                        Req
                    ),
                    {ok, Rep, State}
            end
        end,
    ok = emqx_bridge_http_connector_test_server:set_handler(FailureWithBodyHandler),
    Topic = <<"t/topic">>,
    {ok, _} = create_bridge(Config),
    {ok, #{<<"id">> := RuleId}} = create_rule_and_action_http(Config),
    on_exit(fun() -> ok = emqx_rule_engine:delete_rule(RuleId) end),
    Payload = <<"payload">>,
    Message = emqx_message:make(Topic, Payload),
    ?check_trace(
        {_, {ok, _}} =
            ?wait_async_action(
                emqx:publish(Message),
                #{?snk_kind := gcp_pubsub_response},
                5_000
            ),
        fun(Trace) ->
            ?assertMatch(
                [#{response := {ok, 400, _Headers, _Body}}],
                ?of_kind(gcp_pubsub_response, Trace)
            ),
            ok
        end
    ),
    ok.

t_failure_no_body(Config) ->
    TestPid = self(),
    FailureNoBodyHandler =
        fun(Req0, State) ->
            case {cowboy_req:method(Req0), cowboy_req:path(Req0)} of
                {<<"GET">>, <<"/v1/projects/myproject/topics/", _/binary>>} ->
                    Rep = cowboy_req:reply(
                        200,
                        #{<<"content-type">> => <<"application/json">>},
                        <<"{}">>,
                        Req0
                    ),
                    {ok, Rep, State};
                _ ->
                    {ok, Body, Req} = cowboy_req:read_body(Req0),
                    TestPid ! {http, cowboy_req:headers(Req), Body},
                    Rep = cowboy_req:reply(
                        400,
                        #{<<"content-type">> => <<"application/json">>},
                        <<>>,
                        Req
                    ),
                    {ok, Rep, State}
            end
        end,
    ok = emqx_bridge_http_connector_test_server:set_handler(FailureNoBodyHandler),
    Topic = <<"t/topic">>,
    {ok, _} = create_bridge(Config),
    {ok, #{<<"id">> := RuleId}} = create_rule_and_action_http(Config),
    on_exit(fun() -> ok = emqx_rule_engine:delete_rule(RuleId) end),
    Payload = <<"payload">>,
    Message = emqx_message:make(Topic, Payload),
    ?check_trace(
        {_, {ok, _}} =
            ?wait_async_action(
                emqx:publish(Message),
                #{?snk_kind := gcp_pubsub_response},
                5_000
            ),
        fun(Trace) ->
            ?assertMatch(
                [#{response := {ok, 400, _Headers}}],
                ?of_kind(gcp_pubsub_response, Trace)
            ),
            ok
        end
    ),
    ok.

t_unrecoverable_error(Config) ->
    ActionResourceId = ?config(action_resource_id, Config),
    ConnectorResourceId = ?config(connector_resource_id, Config),
    TelemetryTable = ?config(telemetry_table, Config),
    TestPid = self(),
    FailureNoBodyHandler =
        fun(Req0, State) ->
            case {cowboy_req:method(Req0), cowboy_req:path(Req0)} of
                {<<"GET">>, <<"/v1/projects/myproject/topics/", _/binary>>} ->
                    Rep = cowboy_req:reply(
                        200,
                        #{<<"content-type">> => <<"application/json">>},
                        <<"{}">>,
                        Req0
                    ),
                    {ok, Rep, State};
                _ ->
                    {ok, Body, Req} = cowboy_req:read_body(Req0),
                    TestPid ! {http, cowboy_req:headers(Req), Body},
                    %% kill the gun process while it's waiting for the
                    %% response so we provoke an `{error, _}' response from
                    %% ehttpc.
                    ok = kill_gun_processes(ConnectorResourceId),
                    Rep = cowboy_req:reply(
                        200,
                        #{<<"content-type">> => <<"application/json">>},
                        <<>>,
                        Req
                    ),
                    {ok, Rep, State}
            end
        end,
    ok = emqx_bridge_http_connector_test_server:set_handler(FailureNoBodyHandler),
    Topic = <<"t/topic">>,
    {ok, _} = create_bridge(Config),
    assert_empty_metrics(ActionResourceId),
    {ok, #{<<"id">> := RuleId}} = create_rule_and_action_http(Config),
    on_exit(fun() -> ok = emqx_rule_engine:delete_rule(RuleId) end),
    Payload = <<"payload">>,
    Message = emqx_message:make(Topic, Payload),
    ?check_trace(
        {_, {ok, _}} =
            ?wait_async_action(
                emqx:publish(Message),
                #{?snk_kind := gcp_pubsub_request_failed},
                5_000
            ),
        fun(Trace) ->
            ?assertMatch(
                [#{reason := killed} | _],
                ?of_kind(gcp_pubsub_request_failed, Trace)
            ),
            ok
        end
    ),

    wait_until_gauge_is(queuing, 0, _Timeout = 400),
    %% TODO: once temporary clause in
    %% `emqx_resource_buffer_worker:is_unrecoverable_error'
    %% that marks all unknown errors as unrecoverable is
    %% removed, this inflight should be 1, because we retry if
    %% the worker is killed.
    wait_until_gauge_is(inflight, 0, _Timeout = 400),
    wait_telemetry_event(TelemetryTable, failed, ActionResourceId),
    assert_metrics(
        #{
            dropped => 0,
            %% FIXME: see comment above; failed should be 0
            %% and inflight should be 1.
            failed => 1,
            inflight => 0,
            matched => 1,
            queuing => 0,
            retried => 0,
            success => 0
        },
        ActionResourceId
    ),
    ok.

t_stop(Config) ->
    Name = ?config(gcp_pubsub_name, Config),
    {ok, _} = create_bridge(Config),
    ?check_trace(
        ?wait_async_action(
            emqx_bridge_resource:stop(?BRIDGE_V1_TYPE, Name),
            #{?snk_kind := gcp_pubsub_stop},
            5_000
        ),
        fun(Res, Trace) ->
            ?assertMatch({ok, {ok, _}}, Res),
            ?assertMatch([_], ?of_kind(gcp_pubsub_stop, Trace)),
            ?assertMatch([_ | _], ?of_kind(connector_jwt_deleted, Trace)),
            ok
        end
    ),
    ok.

t_get_status_ok(Config) ->
    ResourceId = ?config(connector_resource_id, Config),
    {ok, _} = create_bridge(Config),
    ?assertEqual({ok, connected}, emqx_resource_manager:health_check(ResourceId)),
    ok.

t_get_status_no_worker(Config) ->
    ResourceId = ?config(connector_resource_id, Config),
    {ok, _} = create_bridge(Config),
    emqx_common_test_helpers:with_mock(
        ehttpc,
        workers,
        fun(_Poolname) -> [] end,
        fun() ->
            ?assertEqual({ok, disconnected}, emqx_resource_manager:health_check(ResourceId)),
            ok
        end
    ),
    ok.

t_get_status_down(Config) ->
    ResourceId = ?config(connector_resource_id, Config),
    {ok, _} = create_bridge(Config),
    emqx_common_test_helpers:with_mock(
        ehttpc,
        health_check,
        fun(_Worker, _Timeout) ->
            {error, connect_timeout}
        end,
        fun() ->
            ?assertEqual({ok, disconnected}, emqx_resource_manager:health_check(ResourceId)),
            ok
        end
    ),
    ok.

t_get_status_timeout_calling_workers(Config) ->
    ResourceId = ?config(connector_resource_id, Config),
    {ok, _} = create_bridge(Config, #{<<"connect_timeout">> => <<"1s">>}),
    emqx_common_test_helpers:with_mock(
        ehttpc,
        health_check,
        fun(_Worker, _Timeout) ->
            receive
            after infinity -> error(impossible)
            end
        end,
        fun() ->
            ?retry(
                _Sleep0 = 100,
                _Attempts0 = 20,
                ?assertEqual({ok, disconnected}, emqx_resource_manager:health_check(ResourceId))
            ),
            ok
        end
    ),
    ok.

t_on_start_ehttpc_pool_already_started(Config) ->
    ?check_trace(
        begin
            ?force_ordering(
                #{?snk_kind := pool_started},
                #{?snk_kind := gcp_pubsub_starting_ehttpc_pool}
            ),
            {ok, SubRef} =
                snabbkaffe:subscribe(
                    fun
                        (#{?snk_kind := gcp_pubsub_on_start_before_starting_pool}) -> true;
                        (_) -> false
                    end,
                    5_000
                ),
            spawn_link(fun() -> {ok, _} = create_bridge(Config) end),
            {ok, [#{pool_name := PoolName, pool_opts := PoolOpts}]} = snabbkaffe:receive_events(
                SubRef
            ),
            ?assertMatch({ok, _}, ehttpc_sup:start_pool(PoolName, PoolOpts)),
            ?tp(pool_started, #{}),
            ?block_until(#{?snk_kind := gcp_pubsub_ehttpc_pool_already_started}, 2_000),
            PoolName
        end,
        fun(PoolName, Trace) ->
            ?assertMatch(
                [#{pool_name := PoolName}],
                ?of_kind(gcp_pubsub_ehttpc_pool_already_started, Trace)
            ),
            ok
        end
    ),
    ok.

t_on_start_ehttpc_pool_start_failure(Config) ->
    ?check_trace(
        emqx_common_test_helpers:with_mock(
            ehttpc_sup,
            start_pool,
            fun(_PoolName, _PoolOpts) -> {error, some_error} end,
            fun() ->
                {ok, _} = create_bridge(Config)
            end
        ),
        fun(Trace) ->
            ?assertMatch(
                [#{reason := some_error} | _],
                ?of_kind(gcp_pubsub_ehttpc_pool_start_failure, Trace)
            ),
            ok
        end
    ),
    ok.

%% Usually not called, since the bridge has `async_if_possible' callback mode.
t_query_sync(Config) ->
    BatchSize0 = ?config(batch_size, Config),
    ServiceAccountJSON = ?config(service_account_json, Config),
    BatchSize = min(2, BatchSize0),
    Topic = <<"t/topic">>,
    Payload = <<"payload">>,
    ?check_trace(
        emqx_common_test_helpers:with_mock(
            emqx_bridge_gcp_pubsub_impl_producer,
            callback_mode,
            fun() -> always_sync end,
            fun() ->
                {ok, _} = create_bridge(Config),
                {ok, #{<<"id">> := RuleId}} = create_rule_and_action_http(Config),
                on_exit(fun() -> ok = emqx_rule_engine:delete_rule(RuleId) end),
                Message = emqx_message:make(Topic, Payload),
                emqx_utils:pmap(fun(_) -> emqx:publish(Message) end, lists:seq(1, BatchSize)),
                DecodedMessages = assert_http_request(ServiceAccountJSON),
                ?assertEqual(BatchSize, length(DecodedMessages)),
                ok
            end
        ),
        []
    ),
    ok.

t_attributes(Config) ->
    Name = ?config(gcp_pubsub_name, Config),
    ServiceAccountJSON = ?config(service_account_json, Config),
    LocalTopic = <<"t/topic">>,
    ?check_trace(
        begin
            {ok, _} = create_bridge_http(
                Config,
                #{
                    <<"local_topic">> => LocalTopic,
                    <<"attributes_template">> =>
                        [
                            #{
                                <<"key">> => <<"${.payload.key}">>,
                                <<"value">> => <<"fixed_value">>
                            },
                            #{
                                <<"key">> => <<"${.payload.key}2">>,
                                <<"value">> => <<"${.payload.value}">>
                            },
                            #{
                                <<"key">> => <<"fixed_key">>,
                                <<"value">> => <<"fixed_value">>
                            },
                            #{
                                <<"key">> => <<"fixed_key2">>,
                                <<"value">> => <<"${.payload.value}">>
                            }
                        ],
                    <<"ordering_key_template">> => <<"${.payload.ok}">>
                }
            ),
            %% without ordering key
            Payload0 =
                emqx_utils_json:encode(
                    #{
                        <<"value">> => <<"payload_value">>,
                        <<"key">> => <<"payload_key">>
                    }
                ),
            Message0 = emqx_message:make(LocalTopic, Payload0),
            emqx:publish(Message0),
            DecodedMessages0 = receive_http_request(ServiceAccountJSON),
            ?assertMatch(
                [
                    #{
                        <<"attributes">> :=
                            #{
                                <<"fixed_key">> := <<"fixed_value">>,
                                <<"fixed_key2">> := <<"payload_value">>,
                                <<"payload_key">> := <<"fixed_value">>,
                                <<"payload_key2">> := <<"payload_value">>
                            },
                        <<"data">> := #{
                            <<"topic">> := _,
                            <<"payload">> := _
                        }
                    } = Msg
                ] when not is_map_key(<<"orderingKey">>, Msg),
                DecodedMessages0
            ),
            %% with ordering key
            Payload1 =
                emqx_utils_json:encode(
                    #{
                        <<"value">> => <<"payload_value">>,
                        <<"key">> => <<"payload_key">>,
                        <<"ok">> => <<"ordering_key">>
                    }
                ),
            Message1 = emqx_message:make(LocalTopic, Payload1),
            emqx:publish(Message1),
            DecodedMessages1 = receive_http_request(ServiceAccountJSON),
            ?assertMatch(
                [
                    #{
                        <<"attributes">> :=
                            #{
                                <<"fixed_key">> := <<"fixed_value">>,
                                <<"fixed_key2">> := <<"payload_value">>,
                                <<"payload_key">> := <<"fixed_value">>,
                                <<"payload_key2">> := <<"payload_value">>
                            },
                        <<"orderingKey">> := <<"ordering_key">>,
                        <<"data">> := #{
                            <<"topic">> := _,
                            <<"payload">> := _
                        }
                    }
                ],
                DecodedMessages1
            ),
            %% will result in empty key
            Payload2 =
                emqx_utils_json:encode(
                    #{
                        <<"value">> => <<"payload_value">>,
                        <<"ok">> => <<"ordering_key">>
                    }
                ),
            Message2 = emqx_message:make(LocalTopic, Payload2),
            emqx:publish(Message2),
            [DecodedMessage2] = receive_http_request(ServiceAccountJSON),
            ?assertEqual(
                #{
                    <<"fixed_key">> => <<"fixed_value">>,
                    <<"fixed_key2">> => <<"payload_value">>,
                    <<"2">> => <<"payload_value">>
                },
                maps:get(<<"attributes">>, DecodedMessage2)
            ),
            %% ensure loading cluster override file doesn't mangle the attribute
            %% placeholders...
            #{<<"actions">> := #{?ACTION_TYPE_BIN := #{Name := RawConf}}} =
                emqx_config:read_override_conf(#{override_to => cluster}),
            ?assertEqual(
                [
                    #{
                        <<"key">> => <<"${.payload.key}">>,
                        <<"value">> => <<"fixed_value">>
                    },
                    #{
                        <<"key">> => <<"${.payload.key}2">>,
                        <<"value">> => <<"${.payload.value}">>
                    },
                    #{
                        <<"key">> => <<"fixed_key">>,
                        <<"value">> => <<"fixed_value">>
                    },
                    #{
                        <<"key">> => <<"fixed_key2">>,
                        <<"value">> => <<"${.payload.value}">>
                    }
                ],
                emqx_utils_maps:deep_get([<<"parameters">>, <<"attributes_template">>], RawConf)
            ),
            ok
        end,
        []
    ),
    ok.

t_bad_attributes(Config) ->
    ServiceAccountJSON = ?config(service_account_json, Config),
    LocalTopic = <<"t/topic">>,
    ?check_trace(
        begin
            {ok, _} = create_bridge_http(
                Config,
                #{
                    <<"local_topic">> => LocalTopic,
                    <<"attributes_template">> =>
                        [
                            #{
                                <<"key">> => <<"${.payload.key}">>,
                                <<"value">> => <<"${.payload.value}">>
                            }
                        ],
                    <<"ordering_key_template">> => <<"${.payload.ok}">>
                }
            ),
            %% Ok: attribute value is a map or list
            lists:foreach(
                fun(OkValue) ->
                    Payload0 =
                        emqx_utils_json:encode(
                            #{
                                <<"ok">> => <<"ord_key">>,
                                <<"value">> => OkValue,
                                <<"key">> => <<"attr_key">>
                            }
                        ),
                    Message0 = emqx_message:make(LocalTopic, Payload0),
                    emqx:publish(Message0)
                end,
                [
                    #{<<"some">> => <<"map">>},
                    [1, <<"str">>, #{<<"deep">> => true}]
                ]
            ),
            DecodedMessages0 = receive_http_requests(ServiceAccountJSON, #{n => 1}),
            ?assertMatch(
                [
                    #{
                        <<"attributes">> :=
                            #{<<"attr_key">> := <<"{\"some\":\"map\"}">>},
                        <<"orderingKey">> := <<"ord_key">>
                    },
                    #{
                        <<"attributes">> :=
                            #{<<"attr_key">> := <<"[1,\"str\",{\"deep\":true}]">>},
                        <<"orderingKey">> := <<"ord_key">>
                    }
                ],
                DecodedMessages0
            ),
            %% Bad: key is not a plain value
            lists:foreach(
                fun(BadKey) ->
                    Payload1 =
                        emqx_utils_json:encode(
                            #{
                                <<"value">> => <<"v">>,
                                <<"key">> => BadKey,
                                <<"ok">> => BadKey
                            }
                        ),
                    Message1 = emqx_message:make(LocalTopic, Payload1),
                    emqx:publish(Message1)
                end,
                [
                    #{<<"some">> => <<"map">>},
                    [1, <<"list">>, true],
                    true,
                    false
                ]
            ),
            DecodedMessages1 = receive_http_request(ServiceAccountJSON),
            lists:foreach(
                fun(DMsg) ->
                    ?assertNot(is_map_key(<<"orderingKey">>, DMsg), #{decoded_message => DMsg}),
                    ?assertNot(is_map_key(<<"attributes">>, DMsg), #{decoded_message => DMsg}),
                    ok
                end,
                DecodedMessages1
            ),
            ok
        end,
        fun(Trace) ->
            ?assertMatch(
                [
                    #{placeholder := [<<"payload">>, <<"ok">>], value := #{}},
                    #{placeholder := [<<"payload">>, <<"key">>], value := #{}},
                    #{placeholder := [<<"payload">>, <<"ok">>], value := [_ | _]},
                    #{placeholder := [<<"payload">>, <<"key">>], value := [_ | _]},
                    #{placeholder := [<<"payload">>, <<"ok">>], value := true},
                    #{placeholder := [<<"payload">>, <<"key">>], value := true},
                    #{placeholder := [<<"payload">>, <<"ok">>], value := false},
                    #{placeholder := [<<"payload">>, <<"key">>], value := false}
                ],
                ?of_kind("gcp_pubsub_producer_bad_value_for_key", Trace)
            ),
            ok
        end
    ),
    ok.

t_deprecated_connector_resource_opts(Config) ->
    ?check_trace(
        begin
            ServiceAccountJSON = ?config(service_account_json, Config),
            AllResOpts = #{
                <<"batch_size">> => 1,
                <<"batch_time">> => <<"0ms">>,
                <<"buffer_mode">> => <<"memory_only">>,
                <<"buffer_seg_bytes">> => <<"10MB">>,
                <<"health_check_interval">> => <<"15s">>,
                <<"inflight_window">> => 100,
                <<"max_buffer_bytes">> => <<"256MB">>,
                <<"metrics_flush_interval">> => <<"1s">>,
                <<"query_mode">> => <<"sync">>,
                <<"request_ttl">> => <<"45s">>,
                <<"resume_interval">> => <<"15s">>,
                <<"start_after_created">> => true,
                <<"start_timeout">> => <<"5s">>,
                <<"worker_pool_size">> => <<"1">>
            },
            RawConnectorConfig = #{
                <<"enable">> => true,
                <<"service_account_json">> => ServiceAccountJSON,
                <<"resource_opts">> => AllResOpts
            },
            ?assertMatch(
                {ok, _},
                emqx:update_config([connectors, ?CONNECTOR_TYPE, c], RawConnectorConfig, #{})
            ),
            ok
        end,
        fun(_Trace) ->
            ok
        end
    ),
    ok.<|MERGE_RESOLUTION|>--- conflicted
+++ resolved
@@ -229,13 +229,9 @@
     Res =
         case emqx_mgmt_api_test_util:request_api(post, Path, "", AuthHeader, Params, Opts) of
             {ok, {Status, Headhers, Res0}} ->
-<<<<<<< HEAD
                 TypeV1 = emqx_action_info:bridge_v1_type_to_action_type(TypeBin),
                 _ = emqx_bridge_v2_testlib:kickoff_action_health_check(TypeV1, Name),
-                {ok, {Status, Headhers, emqx_utils_json:decode(Res0, [return_maps])}};
-=======
                 {ok, {Status, Headhers, emqx_utils_json:decode(Res0)}};
->>>>>>> 36938f40
             {error, {Status, Headers, Body0}} ->
                 {error, {Status, Headers, emqx_bridge_testlib:try_decode_error(Body0)}};
             Error ->
