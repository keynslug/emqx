%% -*- mode: erlang -*-

{erl_opts, [
    warn_unused_vars,
    warn_shadow_vars,
    warn_unused_import,
    warn_obsolete_guard,
    compressed
]}.

{xref_checks, [
    undefined_function_calls,
    undefined_functions,
    locals_not_used,
    deprecated_function_calls,
    warnings_as_errors,
    deprecated_functions
]}.

%% Deps here may duplicate with emqx.git root level rebar.config
%% but there may not be any discrepancy.
%% This rebar.config is necessary because the app may be used as a
%% `git_subdir` dependency in other projects.
{deps, [
    {emqx_utils, {path, "../emqx_utils"}},
    {emqx_durable_storage, {path, "../emqx_durable_storage"}},
    {lc, {git, "https://github.com/emqx/lc.git", {tag, "0.3.2"}}},
    {gproc, {git, "https://github.com/emqx/gproc", {tag, "0.9.0.1"}}},
    {cowboy, {git, "https://github.com/emqx/cowboy", {tag, "2.9.2"}}},
    {esockd, {git, "https://github.com/emqx/esockd", {tag, "5.9.6"}}},
<<<<<<< HEAD
    {ekka, {git, "https://github.com/emqx/ekka", {tag, "0.15.7"}}},
=======
    {ekka, {git, "https://github.com/emqx/ekka", {tag, "0.15.6"}}},
>>>>>>> f2a32e8e
    {gen_rpc, {git, "https://github.com/emqx/gen_rpc", {tag, "2.8.1"}}},
    {hocon, {git, "https://github.com/emqx/hocon.git", {tag, "0.39.14"}}},
    {emqx_http_lib, {git, "https://github.com/emqx/emqx_http_lib.git", {tag, "0.5.2"}}},
    {pbkdf2, {git, "https://github.com/emqx/erlang-pbkdf2.git", {tag, "2.0.4"}}},
    {recon, {git, "https://github.com/ferd/recon", {tag, "2.5.1"}}},
    {snabbkaffe, {git, "https://github.com/kafka4beam/snabbkaffe.git", {tag, "1.0.8"}}}
]}.

{plugins, [{rebar3_proper, "0.12.1"}, rebar3_path_deps]}.
{extra_src_dirs, [{"etc", [recursive]}]}.
{profiles, [
    {test, [
        {deps, [
            {meck, "0.9.2"},
            {proper, "1.4.0"},
            {bbmustache, "1.10.0"},
            {emqtt, {git, "https://github.com/emqx/emqtt", {tag, "1.8.6"}}}
        ]},
        {extra_src_dirs, [{"test", [recursive]}]}
    ]}
]}.

{dialyzer, [
    {warnings, [unmatched_returns, error_handling]},
    {plt_location, "."},
    {plt_prefix, "emqx_dialyzer"},
    {plt_apps, all_apps},
    {plt_extra_apps, [hocon]},
    {statistics, true}
]}.

{project_plugins, [erlfmt]}.

{erlfmt, [
    {files, [
        "{src,include,test}/*.{hrl,erl,app.src}",
        "rebar.config",
        "rebar.config.script"
    ]}
]}.<|MERGE_RESOLUTION|>--- conflicted
+++ resolved
@@ -28,11 +28,7 @@
     {gproc, {git, "https://github.com/emqx/gproc", {tag, "0.9.0.1"}}},
     {cowboy, {git, "https://github.com/emqx/cowboy", {tag, "2.9.2"}}},
     {esockd, {git, "https://github.com/emqx/esockd", {tag, "5.9.6"}}},
-<<<<<<< HEAD
     {ekka, {git, "https://github.com/emqx/ekka", {tag, "0.15.7"}}},
-=======
-    {ekka, {git, "https://github.com/emqx/ekka", {tag, "0.15.6"}}},
->>>>>>> f2a32e8e
     {gen_rpc, {git, "https://github.com/emqx/gen_rpc", {tag, "2.8.1"}}},
     {hocon, {git, "https://github.com/emqx/hocon.git", {tag, "0.39.14"}}},
     {emqx_http_lib, {git, "https://github.com/emqx/emqx_http_lib.git", {tag, "0.5.2"}}},
