--- conflicted
+++ resolved
@@ -605,21 +605,12 @@
             ['tlsv1.3'] -> undefined;
             [_ | _] -> {fun emqx_tls_psk:lookup/3, undefined}
         end,
-    Password = conf_get_password(password, Opts),
-    Keyfile = resolve_keyfile(Password, Opts),
     TLSServerOpts = [
         {versions, Versions},
-        {ciphers, Ciphers},
-        {password, Password},
-        {keyfile, Keyfile}
+        {ciphers, Ciphers}
         | emqx_utils:flattermap(
             fun(Extractor) -> conf_extract_opt(Extractor, Opts) end,
             [
-<<<<<<< HEAD
-=======
-                {certfile, fun resolve_certfile/2},
-                {cacertfile, fun resolve_certfile/2},
->>>>>>> 8d96068e
                 {cacerts, fun conf_get_opt/2},
                 {depth, fun conf_get_opt/2},
                 {dhfile, fun conf_get_opt/2},
@@ -680,27 +671,14 @@
     Versions = integral_versions(Type, conf_get_opt(versions, Opts)),
     Ciphers = integral_ciphers(Versions, conf_get_opt(ciphers, Opts)),
     Verify = conf_get_opt(verify, Opts, verify_none),
-<<<<<<< HEAD
     TLSClientOpts0 =
-=======
-    Password = conf_get_password(password, Opts),
-    Keyfile = resolve_keyfile(Password, Opts),
-    TLSClientOpts =
->>>>>>> 8d96068e
         [
             {versions, Versions},
             {ciphers, Ciphers},
-            {verify, Verify},
-            {keyfile, Keyfile},
-            {password, Password}
+            {verify, Verify}
             | emqx_utils:flattermap(
                 fun(Extractor) -> conf_extract_opt(Extractor, Opts) end,
                 [
-<<<<<<< HEAD
-=======
-                    {certfile, fun resolve_certfile/2},
-                    {cacertfile, fun resolve_certfile/2},
->>>>>>> 8d96068e
                     {depth, fun conf_get_opt/2},
                     {verify, fun conf_get_opt/2},
                     {middlebox_comp_mode, fun conf_get_opt/2, #{omit_if => true}},
@@ -718,15 +696,14 @@
     [].
 
 resolve_managed_certs(undefined, Opts) ->
-    emqx_utils:flattermap(
-        fun(Extractor) -> conf_extract_opt(Extractor, Opts) end,
-        [
-            {keyfile, fun conf_resolve_path_strict/2},
-            {certfile, fun conf_resolve_path_strict/2},
-            {cacertfile, fun conf_resolve_path_strict/2},
-            {password, fun conf_get_password/2}
-        ]
-    );
+    Password = conf_get_password(password, Opts),
+    Keyfile = resolve_keyfile(Password, Opts),
+    [
+        {password, Password},
+        {keyfile, Keyfile},
+        {certfile, resolve_certfile(certfile, Opts)},
+        {cacertfile, resolve_certfile(cacertfile, Opts)}
+    ];
 resolve_managed_certs([FirstCertOpts | _] = ManagedCertOpts, Opts) ->
     DefaultOpts = resolve_managed_certs(FirstCertOpts, Opts),
     SNIFnOpts = mk_managed_certs_sni_fun(ManagedCertOpts, Opts),
