%%--------------------------------------------------------------------
%% Copyright (c) 2023-2024 EMQ Technologies Co., Ltd. All Rights Reserved.
%%
%% Licensed under the Apache License, Version 2.0 (the "License");
%% you may not use this file except in compliance with the License.
%% You may obtain a copy of the License at
%%
%%     http://www.apache.org/licenses/LICENSE-2.0
%%
%% Unless required by applicable law or agreed to in writing, software
%% distributed under the License is distributed on an "AS IS" BASIS,
%% WITHOUT WARRANTIES OR CONDITIONS OF ANY KIND, either express or implied.
%% See the License for the specific language governing permissions and
%% limitations under the License.
%%--------------------------------------------------------------------

-module(emqx_persistent_messages_SUITE).

-include_lib("stdlib/include/assert.hrl").
-include_lib("common_test/include/ct.hrl").
-include_lib("snabbkaffe/include/snabbkaffe.hrl").
-include_lib("emqx/include/emqx.hrl").
-include_lib("emqx/include/emqx_mqtt.hrl").

-compile(export_all).
-compile(nowarn_export_all).

-import(emqx_common_test_helpers, [on_exit/1]).

-define(PERSISTENT_MESSAGE_DB, emqx_persistent_message).

all() ->
    emqx_common_test_helpers:all(?MODULE).

init_per_suite(Config) ->
    %% avoid inter-suite flakiness...
    %% TODO: remove after other suites start to use `emx_cth_suite'
    application:stop(emqx),
    application:stop(emqx_durable_storage),
    Config.

end_per_suite(_Config) ->
    ok.

init_per_testcase(t_session_subscription_iterators = TestCase, Config) ->
    Cluster = cluster(),
    Nodes = emqx_cth_cluster:start(Cluster, #{work_dir => emqx_cth_suite:work_dir(TestCase, Config)}),
    [{nodes, Nodes} | Config];
init_per_testcase(t_message_gc = TestCase, Config) ->
    Opts = #{
        extra_emqx_conf =>
            "\n  session_persistence.message_retention_period = 1s"
            "\n  session_persistence.storage.builtin.n_shards = 3"
    },
    common_init_per_testcase(TestCase, [{n_shards, 3} | Config], Opts);
init_per_testcase(TestCase, Config) ->
    common_init_per_testcase(TestCase, Config, _Opts = #{}).

common_init_per_testcase(TestCase, Config, Opts) ->
    ok = emqx_ds:drop_db(?PERSISTENT_MESSAGE_DB),
    Apps = emqx_cth_suite:start(
        app_specs(Opts),
        #{work_dir => emqx_cth_suite:work_dir(TestCase, Config)}
    ),
    [{apps, Apps} | Config].

end_per_testcase(t_session_subscription_iterators, Config) ->
    Nodes = ?config(nodes, Config),
    emqx_common_test_helpers:call_janitor(60_000),
    ok = emqx_cth_cluster:stop(Nodes),
    end_per_testcase(common, Config);
end_per_testcase(_TestCase, Config) ->
    Apps = proplists:get_value(apps, Config, []),
    emqx_common_test_helpers:call_janitor(60_000),
    clear_db(),
    emqx_cth_suite:stop(Apps),
    ok.

t_messages_persisted(_Config) ->
    C1 = connect(<<?MODULE_STRING "1">>, true, 30),
    C2 = connect(<<?MODULE_STRING "2">>, false, 60),
    C3 = connect(<<?MODULE_STRING "3">>, false, undefined),
    C4 = connect(<<?MODULE_STRING "4">>, false, 0),

    CP = connect(<<?MODULE_STRING "-pub">>, true, undefined),

    {ok, _, [1]} = emqtt:subscribe(C1, <<"client/+/topic">>, qos1),
    {ok, _, [0]} = emqtt:subscribe(C2, <<"client/+/topic">>, qos0),
    {ok, _, [1]} = emqtt:subscribe(C2, <<"random/+">>, qos1),
    {ok, _, [2]} = emqtt:subscribe(C3, <<"client/#">>, qos2),
    {ok, _, [0]} = emqtt:subscribe(C4, <<"random/#">>, qos0),

    Messages = [
        M1 = {<<"client/1/topic">>, <<"1">>},
        M2 = {<<"client/2/topic">>, <<"2">>},
        _M3 = {<<"client/3/topic/sub">>, <<"3">>},
        _M4 = {<<"client/4">>, <<"4">>},
        M5 = {<<"random/5">>, <<"5">>},
        _M6 = {<<"random/6/topic">>, <<"6">>},
        M7 = {<<"client/7/topic">>, <<"7">>},
        _M8 = {<<"client/8/topic/sub">>, <<"8">>},
        M9 = {<<"random/9">>, <<"9">>},
        M10 = {<<"random/10">>, <<"10">>}
    ],

    Results = [emqtt:publish(CP, Topic, Payload, 1) || {Topic, Payload} <- Messages],

    ct:pal("Results = ~p", [Results]),
    timer:sleep(2000),

    Persisted = consume(['#'], 0),

    ct:pal("Persisted = ~p", [Persisted]),

    ?assertEqual(
        lists:sort([M1, M2, M5, M7, M9, M10]),
        lists:sort([{emqx_message:topic(M), emqx_message:payload(M)} || M <- Persisted])
    ),

    ok.

t_messages_persisted_2(_Config) ->
    Prefix = atom_to_binary(?FUNCTION_NAME),
    C1 = connect(<<Prefix/binary, "1">>, _CleanStart0 = true, _EI0 = 30),
    CP = connect(<<Prefix/binary, "-pub">>, _CleanStart1 = true, _EI1 = undefined),
    T = fun(T0) -> <<Prefix/binary, T0/binary>> end,

    %% won't be persisted
    {ok, #{reason_code := ?RC_NO_MATCHING_SUBSCRIBERS}} =
        emqtt:publish(CP, T(<<"random/topic">>), <<"0">>, 1),
    {ok, #{reason_code := ?RC_NO_MATCHING_SUBSCRIBERS}} =
        emqtt:publish(CP, T(<<"client/1/topic">>), <<"1">>, 1),
    {ok, #{reason_code := ?RC_NO_MATCHING_SUBSCRIBERS}} =
        emqtt:publish(CP, T(<<"client/2/topic">>), <<"2">>, 1),

    {ok, _, [?RC_GRANTED_QOS_1]} = emqtt:subscribe(C1, T(<<"client/+/topic">>), qos1),
    {ok, #{reason_code := ?RC_NO_MATCHING_SUBSCRIBERS}} =
        emqtt:publish(CP, T(<<"random/topic">>), <<"3">>, 1),
    %% will be persisted
    {ok, #{reason_code := ?RC_SUCCESS}} =
        emqtt:publish(CP, T(<<"client/1/topic">>), <<"4">>, 1),
    {ok, #{reason_code := ?RC_SUCCESS}} =
        emqtt:publish(CP, T(<<"client/2/topic">>), <<"5">>, 1),

    {ok, _, [?RC_SUCCESS]} = emqtt:unsubscribe(C1, T(<<"client/+/topic">>)),
    %% won't be persisted
    {ok, #{reason_code := ?RC_NO_MATCHING_SUBSCRIBERS}} =
        emqtt:publish(CP, T(<<"random/topic">>), <<"6">>, 1),
    {ok, #{reason_code := ?RC_NO_MATCHING_SUBSCRIBERS}} =
        emqtt:publish(CP, T(<<"client/1/topic">>), <<"7">>, 1),
    {ok, #{reason_code := ?RC_NO_MATCHING_SUBSCRIBERS}} =
        emqtt:publish(CP, T(<<"client/2/topic">>), <<"8">>, 1),

    timer:sleep(2000),

    Persisted = consume(['#'], 0),

    ct:pal("Persisted = ~p", [Persisted]),

    ?assertEqual(
        lists:sort([
            {T(<<"client/1/topic">>), <<"4">>},
            {T(<<"client/2/topic">>), <<"5">>}
        ]),
        lists:sort([{emqx_message:topic(M), emqx_message:payload(M)} || M <- Persisted])
    ),

    ok.

%% TODO: test quic and ws too
t_session_subscription_iterators(Config) ->
    [Node1, _Node2] = ?config(nodes, Config),
    Port = get_mqtt_port(Node1, tcp),
    Topic = <<"t/topic">>,
    SubTopicFilter = <<"t/+">>,
    AnotherTopic = <<"u/another-topic">>,
    ClientId = <<"myclientid">>,
    ?check_trace(
        begin
            [
                Payload1,
                Payload2,
                Payload3,
                Payload4
            ] = lists:map(
                fun(N) -> <<"hello", (integer_to_binary(N))/binary>> end,
                lists:seq(1, 4)
            ),
            ct:pal("starting"),
            Client = connect(#{
                clientid => ClientId,
                port => Port,
                properties => #{'Session-Expiry-Interval' => 300}
            }),
            ct:pal("publishing 1"),
            Message1 = emqx_message:make(Topic, Payload1),
            publish(Node1, Message1),
            ct:pal("subscribing 1"),
            {ok, _, [2]} = emqtt:subscribe(Client, SubTopicFilter, qos2),
            ct:pal("publishing 2"),
            Message2 = emqx_message:make(Topic, Payload2),
            publish(Node1, Message2),
            % TODO: no incoming publishes at the moment
            % [_] = receive_messages(1),
            ct:pal("subscribing 2"),
            {ok, _, [1]} = emqtt:subscribe(Client, SubTopicFilter, qos1),
            ct:pal("publishing 3"),
            Message3 = emqx_message:make(Topic, Payload3),
            publish(Node1, Message3),
            % [_] = receive_messages(1),
            ct:pal("publishing 4"),
            Message4 = emqx_message:make(AnotherTopic, Payload4),
            publish(Node1, Message4),
            emqtt:stop(Client),
            #{
                messages => [Message1, Message2, Message3, Message4]
            }
        end,
        fun(Trace) ->
            ct:pal("trace:\n  ~p", [Trace]),
            case ?of_kind(ds_session_subscription_added, Trace) of
                [] ->
                    %% Since `emqx_durable_storage' is a dependency of `emqx', it gets
                    %% compiled in "prod" mode when running emqx standalone tests.
                    ok;
                [_ | _] ->
                    ?assertMatch(
                        [
                            #{?snk_kind := ds_session_subscription_added},
                            #{?snk_kind := ds_session_subscription_present}
                        ],
                        ?of_kind(
                            [
                                ds_session_subscription_added,
                                ds_session_subscription_present
                            ],
                            Trace
                        )
                    ),
                    ok
            end,
            ok
        end
    ),
    ok.

t_qos0(_Config) ->
    Sub = connect(<<?MODULE_STRING "1">>, true, 30),
    Pub = connect(<<?MODULE_STRING "2">>, true, 0),
    try
        {ok, _, [1]} = emqtt:subscribe(Sub, <<"t/#">>, qos1),

        Messages = [
            {<<"t/1">>, <<"1">>, 0},
            {<<"t/1">>, <<"2">>, 1},
            {<<"t/1">>, <<"3">>, 0}
        ],
        [emqtt:publish(Pub, Topic, Payload, Qos) || {Topic, Payload, Qos} <- Messages],
        ?assertMatch(
            [
                #{qos := 0, topic := <<"t/1">>, payload := <<"1">>},
                #{qos := 1, topic := <<"t/1">>, payload := <<"2">>},
                #{qos := 0, topic := <<"t/1">>, payload := <<"3">>}
            ],
            receive_messages(3)
        )
    after
        emqtt:stop(Sub),
        emqtt:stop(Pub)
    end.

t_qos0_only_many_streams(_Config) ->
    ClientId = <<?MODULE_STRING "_sub">>,
    Sub = connect(ClientId, true, 30),
    Pub = connect(<<?MODULE_STRING "_pub">>, true, 0),
    [ConnPid] = emqx_cm:lookup_channels(ClientId),
    try
        {ok, _, [1]} = emqtt:subscribe(Sub, <<"t/#">>, qos1),

        [
            emqtt:publish(Pub, Topic, Payload, ?QOS_0)
         || {Topic, Payload} <- [
                {<<"t/1">>, <<"foo">>},
                {<<"t/2">>, <<"bar">>},
                {<<"t/3">>, <<"baz">>}
            ]
        ],
        ?assertMatch(
            [_, _, _],
            receive_messages(3)
        ),

        Inflight0 = get_session_inflight(ConnPid),

        [
            emqtt:publish(Pub, Topic, Payload, ?QOS_0)
         || {Topic, Payload} <- [
                {<<"t/2">>, <<"foo">>},
                {<<"t/2">>, <<"bar">>},
                {<<"t/1">>, <<"baz">>}
            ]
        ],
        ?assertMatch(
            [_, _, _],
            receive_messages(3)
        ),

        [
            emqtt:publish(Pub, Topic, Payload, ?QOS_0)
         || {Topic, Payload} <- [
                {<<"t/3">>, <<"foo">>},
                {<<"t/3">>, <<"bar">>},
                {<<"t/2">>, <<"baz">>}
            ]
        ],
        ?assertMatch(
            [_, _, _],
            receive_messages(3)
        ),

        ?assertMatch(
            #{pubranges := [_, _, _]},
            emqx_persistent_session_ds:print_session(ClientId)
        ),

        Inflight1 = get_session_inflight(ConnPid),

        %% TODO: Kinda stupid way to verify that the runtime state is not growing.
        ?assert(
            erlang:external_size(Inflight1) - erlang:external_size(Inflight0) < 16,
            Inflight1
        )
    after
        emqtt:stop(Sub),
        emqtt:stop(Pub)
    end.

get_session_inflight(ConnPid) ->
    emqx_connection:info({channel, {session, inflight}}, sys:get_state(ConnPid)).

t_publish_as_persistent(_Config) ->
    Sub = connect(<<?MODULE_STRING "1">>, true, 30),
    Pub = connect(<<?MODULE_STRING "2">>, true, 30),
    try
        {ok, _, [?RC_GRANTED_QOS_2]} = emqtt:subscribe(Sub, <<"t/#">>, qos2),
        Messages = [
            {<<"t/1">>, <<"1">>, 0},
            {<<"t/1">>, <<"2">>, 1},
            {<<"t/1">>, <<"3">>, 2}
        ],
        [emqtt:publish(Pub, Topic, Payload, Qos) || {Topic, Payload, Qos} <- Messages],
        ?assertMatch(
            [
                #{qos := 0, topic := <<"t/1">>, payload := <<"1">>},
                #{qos := 1, topic := <<"t/1">>, payload := <<"2">>},
                #{qos := 2, topic := <<"t/1">>, payload := <<"3">>}
            ],
            receive_messages(3)
        )
    after
        emqtt:stop(Sub),
        emqtt:stop(Pub)
    end.

t_publish_empty_topic_levels(_Config) ->
    Sub = connect(<<?MODULE_STRING "1">>, true, 30),
    Pub = connect(<<?MODULE_STRING "2">>, true, 30),
    try
        {ok, _, [?RC_GRANTED_QOS_1]} = emqtt:subscribe(Sub, <<"t//+//#">>, qos1),
        Messages = [
            {<<"t//1">>, <<"1">>},
            {<<"t//1/">>, <<"2">>},
            {<<"t//2//">>, <<"3">>},
            {<<"t//2//foo">>, <<"4">>},
            {<<"t//2/foo">>, <<"5">>},
            {<<"t/3/bar">>, <<"6">>}
        ],
        [emqtt:publish(Pub, Topic, Payload, ?QOS_1) || {Topic, Payload} <- Messages],
        Received = receive_messages(length(Messages)),
        ?assertMatch(
            [
                #{topic := <<"t//1/">>, payload := <<"2">>},
                #{topic := <<"t//2//">>, payload := <<"3">>},
                #{topic := <<"t//2//foo">>, payload := <<"4">>}
            ],
            lists:sort(emqx_utils_maps:key_comparer(payload), Received)
        )
    after
        emqtt:stop(Sub),
        emqtt:stop(Pub)
    end.

t_message_gc_too_young(_Config) ->
    %% Check that GC doesn't attempt to create a new generation if there are fresh enough
    %% generations around.  The stability of this test relies on the default value for
    %% message retention being long enough.  Currently, the default is 1 hour.
    ?check_trace(
        ok = emqx_persistent_message_ds_gc_worker:gc(),
        fun(Trace) ->
            ?assertMatch([_], ?of_kind(ps_message_gc_too_early, Trace)),
            ok
        end
    ),
    ok.

t_message_gc(Config) ->
    %% Check that, after GC runs, a new generation is created, retaining messages, and
    %% older messages no longer are accessible.
    NShards = ?config(n_shards, Config),
    ?check_trace(
        #{timetrap => 10_000},
        begin
            %% ensure some messages are in the first generation
            ?force_ordering(
                #{?snk_kind := inserted_batch},
                #{?snk_kind := ps_message_gc_added_gen}
            ),
            Msgs0 = [
                message(<<"foo/bar">>, <<"1">>, 0),
                message(<<"foo/baz">>, <<"2">>, 1)
            ],
            ok = emqx_ds:store_batch(?PERSISTENT_MESSAGE_DB, Msgs0),
            ?tp(inserted_batch, #{}),
            {ok, _} = ?block_until(#{?snk_kind := ps_message_gc_added_gen}),

            Now = emqx_message:timestamp_now(),
            Msgs1 = [
                message(<<"foo/bar">>, <<"3">>, Now + 100),
                message(<<"foo/baz">>, <<"4">>, Now + 101)
            ],
            ok = emqx_ds:store_batch(?PERSISTENT_MESSAGE_DB, Msgs1),

            {ok, _} = snabbkaffe:block_until(
                ?match_n_events(NShards, #{?snk_kind := message_gc_generation_dropped}),
                infinity
            ),

            TopicFilter = emqx_topic:words(<<"#">>),
            StartTime = 0,
            Msgs = consume(TopicFilter, StartTime),
            %% "1" and "2" should have been GC'ed
            PresentMessages = sets:from_list(
                [emqx_message:payload(Msg) || Msg <- Msgs],
                [{version, 2}]
            ),
            ?assert(
                sets:is_empty(
                    sets:intersection(
                        PresentMessages,
                        sets:from_list([<<"1">>, <<"2">>], [{version, 2}])
                    )
                ),
                #{present_messages => PresentMessages}
            ),

            ok
        end,
        []
    ),
    ok.

t_metrics_not_dropped(_Config) ->
    %% Asserts that, if only persisted sessions are subscribed to a topic being published
    %% to, we don't bump the `message.dropped' metric, nor we run the equivalent hook.
    Sub = connect(<<?MODULE_STRING "1">>, true, 30),
    on_exit(fun() -> emqtt:stop(Sub) end),
    Pub = connect(<<?MODULE_STRING "2">>, true, 30),
    on_exit(fun() -> emqtt:stop(Pub) end),
    Hookpoint = 'message.dropped',
    emqx_hooks:add(Hookpoint, {?MODULE, on_message_dropped, [self()]}, 1_000),
    on_exit(fun() -> emqx_hooks:del(Hookpoint, {?MODULE, on_message_dropped}) end),

    DroppedBefore = emqx_metrics:val('messages.dropped'),
    DroppedNoSubBefore = emqx_metrics:val('messages.dropped.no_subscribers'),

    {ok, _, [?RC_GRANTED_QOS_1]} = emqtt:subscribe(Sub, <<"t/+">>, ?QOS_1),
    emqtt:publish(Pub, <<"t/ps">>, <<"payload">>, ?QOS_1),
<<<<<<< HEAD
    ?assertMatch([_], receive_messages(1, 1_500)),
=======
    ?assertMatch([_], receive_messages(1)),
>>>>>>> 4eb0260e

    DroppedAfter = emqx_metrics:val('messages.dropped'),
    DroppedNoSubAfter = emqx_metrics:val('messages.dropped.no_subscribers'),

    ?assertEqual(DroppedBefore, DroppedAfter),
    ?assertEqual(DroppedNoSubBefore, DroppedNoSubAfter),

    ok.

%%

connect(ClientId, CleanStart, EI) ->
    connect(#{
        clientid => ClientId,
        clean_start => CleanStart,
        properties => maps:from_list(
            [{'Session-Expiry-Interval', EI} || is_integer(EI)]
        )
    }).

connect(Opts0 = #{}) ->
    Defaults = #{proto_ver => v5},
    Opts = maps:to_list(emqx_utils_maps:deep_merge(Defaults, Opts0)),
    {ok, Client} = emqtt:start_link(Opts),
    on_exit(fun() -> catch emqtt:stop(Client) end),
    {ok, _} = emqtt:connect(Client),
    Client.

consume(TopicFilter, StartMS) ->
    Streams = emqx_ds:get_streams(?PERSISTENT_MESSAGE_DB, TopicFilter, StartMS),
    lists:flatmap(
        fun({_Rank, Stream}) ->
            {ok, It} = emqx_ds:make_iterator(?PERSISTENT_MESSAGE_DB, Stream, TopicFilter, StartMS),
            consume(It)
        end,
        Streams
    ).

consume(It) ->
    case emqx_ds:next(?PERSISTENT_MESSAGE_DB, It, 100) of
        {ok, _NIt, _Msgs = []} ->
            [];
        {ok, NIt, MsgsAndKeys} ->
            [Msg || {_DSKey, Msg} <- MsgsAndKeys] ++ consume(NIt);
        {ok, end_of_stream} ->
            []
    end.

receive_messages(Count) ->
    receive_messages(Count, 5_000).

receive_messages(Count, Timeout) ->
    lists:reverse(receive_messages(Count, [], Timeout)).

receive_messages(0, Msgs, _Timeout) ->
    Msgs;
receive_messages(Count, Msgs, Timeout) ->
    receive
        {publish, Msg} ->
            receive_messages(Count - 1, [Msg | Msgs], Timeout)
    after Timeout ->
        Msgs
    end.

publish(Node, Message) ->
    erpc:call(Node, emqx, publish, [Message]).

app_specs() ->
    app_specs(_Opts = #{}).

app_specs(Opts) ->
    ExtraEMQXConf = maps:get(extra_emqx_conf, Opts, ""),
    [
        emqx_durable_storage,
        {emqx, "session_persistence {enable = true}" ++ ExtraEMQXConf}
    ].

cluster() ->
    Spec = #{role => core, apps => app_specs()},
    [
        {persistent_messages_SUITE1, Spec},
        {persistent_messages_SUITE2, Spec}
    ].

get_mqtt_port(Node, Type) ->
    {_IP, Port} = erpc:call(Node, emqx_config, get, [[listeners, Type, default, bind]]),
    Port.

clear_db() ->
    ok = emqx_ds:drop_db(?PERSISTENT_MESSAGE_DB),
    mria:stop(),
    ok = mnesia:delete_schema([node()]),
    ok.

message(Topic, Payload, PublishedAt) ->
    #message{
        topic = Topic,
        payload = Payload,
        timestamp = PublishedAt,
        id = emqx_guid:gen()
    }.

on_message_dropped(Msg, Context, Res, TestPid) ->
    ErrCtx = #{msg => Msg, ctx => Context, res => Res},
    ct:pal("this hook should not be called.\n  ~p", [ErrCtx]),
    exit(TestPid, {hookpoint_called, ErrCtx}).<|MERGE_RESOLUTION|>--- conflicted
+++ resolved
@@ -475,12 +475,7 @@
 
     {ok, _, [?RC_GRANTED_QOS_1]} = emqtt:subscribe(Sub, <<"t/+">>, ?QOS_1),
     emqtt:publish(Pub, <<"t/ps">>, <<"payload">>, ?QOS_1),
-<<<<<<< HEAD
-    ?assertMatch([_], receive_messages(1, 1_500)),
-=======
     ?assertMatch([_], receive_messages(1)),
->>>>>>> 4eb0260e
-
     DroppedAfter = emqx_metrics:val('messages.dropped'),
     DroppedNoSubAfter = emqx_metrics:val('messages.dropped.no_subscribers'),
 
