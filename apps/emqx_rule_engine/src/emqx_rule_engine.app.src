{application, emqx_rule_engine,
 [{description, "EMQ X Rule Engine"},
<<<<<<< HEAD
  {vsn, "4.3.1"}, % strict semver, bump manually!
=======
  {vsn, "4.3.2"}, % strict semver, bump manually!
>>>>>>> b24ae592
  {modules, []},
  {registered, [emqx_rule_engine_sup, emqx_rule_registry]},
  {applications, [kernel,stdlib,rulesql,getopt]},
  {mod, {emqx_rule_engine_app, []}},
  {env, []},
  {licenses, ["Apache-2.0"]},
  {maintainers, ["EMQ X Team <contact@emqx.io>"]},
  {links, [{"Homepage", "https://emqx.io/"},
           {"Github", "https://github.com/emqx/emqx-rule-engine"}
          ]}
 ]}.<|MERGE_RESOLUTION|>--- conflicted
+++ resolved
@@ -1,10 +1,6 @@
 {application, emqx_rule_engine,
  [{description, "EMQ X Rule Engine"},
-<<<<<<< HEAD
-  {vsn, "4.3.1"}, % strict semver, bump manually!
-=======
   {vsn, "4.3.2"}, % strict semver, bump manually!
->>>>>>> b24ae592
   {modules, []},
   {registered, [emqx_rule_engine_sup, emqx_rule_registry]},
   {applications, [kernel,stdlib,rulesql,getopt]},
