%%%-----------------------------------------------------------------------------
%%% @Copyright (C) 2012-2015, Feng Lee <feng@emqtt.io>
%%%
%%% Permission is hereby granted, free of charge, to any person obtaining a copy
%%% of this software and associated documentation files (the "Software"), to deal
%%% in the Software without restriction, including without limitation the rights
%%% to use, copy, modify, merge, publish, distribute, sublicense, and/or sell
%%% copies of the Software, and to permit persons to whom the Software is
%%% furnished to do so, subject to the following conditions:
%%%
%%% The above copyright notice and this permission notice shall be included in all
%%% copies or substantial portions of the Software.
%%%
%%% THE SOFTWARE IS PROVIDED "AS IS", WITHOUT WARRANTY OF ANY KIND, EXPRESS OR
%%% IMPLIED, INCLUDING BUT NOT LIMITED TO THE WARRANTIES OF MERCHANTABILITY,
%%% FITNESS FOR A PARTICULAR PURPOSE AND NONINFRINGEMENT. IN NO EVENT SHALL THE
%%% AUTHORS OR COPYRIGHT HOLDERS BE LIABLE FOR ANY CLAIM, DAMAGES OR OTHER
%%% LIABILITY, WHETHER IN AN ACTION OF CONTRACT, TORT OR OTHERWISE, ARISING FROM,
%%% OUT OF OR IN CONNECTION WITH THE SOFTWARE OR THE USE OR OTHER DEALINGS IN THE
%%% SOFTWARE.
%%%-----------------------------------------------------------------------------
%%% @doc
%%% emqttd session.
%%%
%%% @end
%%%-----------------------------------------------------------------------------
-module(emqttd_session).

-author("Feng Lee <feng@emqtt.io>").

-include("emqttd.hrl").

-include_lib("emqtt/include/emqtt.hrl").

-include_lib("emqtt/include/emqtt_packet.hrl").

%% API Function Exports
-export([start/1,
         resume/3,
         publish/3,
         puback/2,
         subscribe/2,
         unsubscribe/2,
         destroy/2]).

-export([store/2]).

%% Start gen_server
-export([start_link/3]).

%% gen_server Function Exports
-export([init/1, handle_call/3, handle_cast/2, handle_info/2,
         terminate/2, code_change/3]).

-record(session_state, { 
        clientid   :: binary(),
        client_pid  :: pid(),
		message_id  = 1,
        submap      :: map(),
        msg_queue, %% do not receive rel
        awaiting_ack :: map(),
        awaiting_rel :: map(),
        awaiting_comp :: map(),
        expires,
        expire_timer}).

-type session() :: #session_state{} | pid().

%%%=============================================================================
%%% Session API
%%%=============================================================================

%%------------------------------------------------------------------------------
%% @doc Start Session
%% @end
%%------------------------------------------------------------------------------
-spec start({boolean(), binary(), pid()}) -> {ok, session()}.
start({true = _CleanSess, ClientId, _ClientPid}) ->
    %%Destroy old session if CleanSess is true before.
    ok = emqttd_sm:destroy_session(ClientId),
    {ok, initial_state(ClientId)};

start({false = _CleanSess, ClientId, ClientPid}) ->
    {ok, SessPid} = emqttd_sm:start_session(ClientId, ClientPid),
    {ok, SessPid}.

%%------------------------------------------------------------------------------
%% @doc Resume Session
%% @end
%%------------------------------------------------------------------------------
-spec resume(session(), binary(), pid()) -> session().
resume(SessState = #session_state{}, _ClientId, _ClientPid) ->
    SessState;
resume(SessPid, ClientId, ClientPid) when is_pid(SessPid) ->
    gen_server:cast(SessPid, {resume, ClientId, ClientPid}),
    SessPid.

%%------------------------------------------------------------------------------
%% @doc Publish message
%% @end
%%------------------------------------------------------------------------------
-spec publish(session(), mqtt_clientid(), {mqtt_qos(), mqtt_message()}) -> session().
publish(Session, ClientId, {?QOS_0, Message}) ->
    emqttd_pubsub:publish(ClientId, Message), Session;

publish(Session, ClientId, {?QOS_1, Message}) ->
	emqttd_pubsub:publish(ClientId, Message), Session;

publish(SessState = #session_state{awaiting_rel = AwaitingRel}, _ClientId,
        {?QOS_2, Message = #mqtt_message{msgid = MsgId}}) ->
    %% store in awaiting_rel
    SessState#session_state{awaiting_rel = maps:put(MsgId, Message, AwaitingRel)};

publish(SessPid, ClientId, {?QOS_2, Message}) when is_pid(SessPid) ->
    gen_server:cast(SessPid, {publish, ClientId, {?QOS_2, Message}}),
    SessPid.

%%------------------------------------------------------------------------------
%% @doc PubAck message
%% @end
%%------------------------------------------------------------------------------
-spec puback(session(), {mqtt_packet_type(), mqtt_packet_id()}) -> session().
puback(SessState = #session_state{clientid = ClientId, awaiting_ack = Awaiting}, {?PUBACK, PacketId}) ->
    case maps:is_key(PacketId, Awaiting) of
        true -> ok;
        false -> lager:warning("Session ~s: PUBACK PacketId '~p' not found!", [ClientId, PacketId])
    end,
    SessState#session_state{awaiting_ack = maps:remove(PacketId, Awaiting)};
puback(SessPid, {?PUBACK, PacketId}) when is_pid(SessPid) ->
    gen_server:cast(SessPid, {puback, PacketId}), SessPid;

%% PUBREC
puback(SessState = #session_state{clientid = ClientId, 
                                  awaiting_ack = AwaitingAck,
                                  awaiting_comp = AwaitingComp}, {?PUBREC, PacketId}) ->
    case maps:is_key(PacketId, AwaitingAck) of
        true -> ok;
        false -> lager:warning("Session ~s: PUBREC PacketId '~p' not found!", [ClientId, PacketId])
    end,
    SessState#session_state{awaiting_ack   = maps:remove(PacketId, AwaitingAck), 
                            awaiting_comp  = maps:put(PacketId, true, AwaitingComp)};

puback(SessPid, {?PUBREC, PacketId}) when is_pid(SessPid) ->
    gen_server:cast(SessPid, {pubrec, PacketId}), SessPid;

%% PUBREL
puback(SessState = #session_state{clientid = ClientId,
                                  awaiting_rel = Awaiting}, {?PUBREL, PacketId}) ->
    case maps:find(PacketId, Awaiting) of
        {ok, Msg} -> emqttd_pubsub:publish(ClientId, Msg);
        error -> lager:warning("Session ~s: PUBREL PacketId '~p' not found!", [ClientId, PacketId])
    end,
    SessState#session_state{awaiting_rel = maps:remove(PacketId, Awaiting)};

puback(SessPid, {?PUBREL, PacketId}) when is_pid(SessPid) ->
    gen_server:cast(SessPid, {pubrel, PacketId}), SessPid;

%% PUBCOMP
puback(SessState = #session_state{clientid = ClientId, 
                                  awaiting_comp = AwaitingComp}, {?PUBCOMP, PacketId}) ->
    case maps:is_key(PacketId, AwaitingComp) of
        true -> ok;
        false -> lager:warning("Session ~s: PUBREC PacketId '~p' not exist", [ClientId, PacketId])
    end,
    SessState#session_state{awaiting_comp = maps:remove(PacketId, AwaitingComp)};

puback(SessPid, {?PUBCOMP, PacketId}) when is_pid(SessPid) ->
    gen_server:cast(SessPid, {pubcomp, PacketId}), SessPid.

%%------------------------------------------------------------------------------
%% @doc Subscribe Topics
%% @end
%%------------------------------------------------------------------------------
-spec subscribe(session(), [{binary(), mqtt_qos()}]) -> {ok, session(), [mqtt_qos()]}.
subscribe(SessState = #session_state{clientid = ClientId, submap = SubMap}, Topics) ->
    Resubs = [Topic || {Name, _Qos} = Topic <- Topics, maps:is_key(Name, SubMap)], 
    case Resubs of
        [] -> ok;
        _  -> lager:warning("~s resubscribe ~p", [ClientId, Resubs])
    end,
    SubMap1 = lists:foldl(fun({Name, Qos}, Acc) -> maps:put(Name, Qos, Acc) end, SubMap, Topics),
    {ok, GrantedQos} = emqttd_pubsub:subscribe(Topics),
    lager:info([{client, ClientId}], "Client ~s subscribe ~p. Granted QoS: ~p",
                    [ClientId, Topics, GrantedQos]),
    %%TODO: should be gen_event and notification...
    [emqttd_msg_store:redeliver(Name, self()) || {Name, _} <- Topics],
    {ok, SessState#session_state{submap = SubMap1}, GrantedQos};

subscribe(SessPid, Topics) when is_pid(SessPid) ->
    {ok, GrantedQos} = gen_server:call(SessPid, {subscribe, Topics}),
    {ok, SessPid, GrantedQos}.

%%------------------------------------------------------------------------------
%% @doc Unsubscribe Topics
%% @end
%%------------------------------------------------------------------------------
-spec unsubscribe(session(), [binary()]) -> {ok, session()}.
unsubscribe(SessState = #session_state{clientid = ClientId, submap = SubMap}, Topics) ->
    %%TODO: refactor later.
    case Topics -- maps:keys(SubMap) of
        [] -> ok;
        BadUnsubs -> lager:warning("~s should not unsubscribe ~p", [ClientId, BadUnsubs])
    end,
    %%unsubscribe from topic tree
    ok = emqttd_pubsub:unsubscribe(Topics),
    lager:info([{client, ClientId}], "Client ~s unsubscribe ~p.", [ClientId, Topics]),
    SubMap1 = lists:foldl(fun(Topic, Acc) -> maps:remove(Topic, Acc) end, SubMap, Topics),
    {ok, SessState#session_state{submap = SubMap1}};

unsubscribe(SessPid, Topics) when is_pid(SessPid) ->
    gen_server:call(SessPid, {unsubscribe, Topics}),
    {ok, SessPid}.

%%------------------------------------------------------------------------------
%% @doc Destroy Session
%% @end
%%------------------------------------------------------------------------------
-spec destroy(SessPid :: pid(), ClientId :: binary()) -> ok.
destroy(SessPid, ClientId)  when is_pid(SessPid) ->
    gen_server:cast(SessPid, {destroy, ClientId}).

%store message(qos1) that sent to client
store(SessState = #session_state{message_id = MsgId, awaiting_ack = Awaiting}, 
    Message = #mqtt_message{qos = Qos}) when (Qos =:= ?QOS_1) orelse (Qos =:= ?QOS_2) ->
    %%assign msgid before send
    Message1 = Message#mqtt_message{msgid = MsgId},
    Message2 =
    if
        Qos =:= ?QOS_2 -> Message1#mqtt_message{dup = false};
        true -> Message1
    end,
    Awaiting1 = maps:put(MsgId, Message2, Awaiting),
    {Message1, next_msg_id(SessState#session_state{awaiting_ack = Awaiting1})}.

initial_state(ClientId) ->
    #session_state{clientid     = ClientId,
                   submap        = #{}, 
                   awaiting_ack  = #{},
                   awaiting_rel  = #{},
                   awaiting_comp = #{}}.

initial_state(ClientId, ClientPid) ->
    State = initial_state(ClientId),
    State#session_state{client_pid = ClientPid}.

%%------------------------------------------------------------------------------
%% @doc Start a session process.
%% @end
%%------------------------------------------------------------------------------
start_link(SessOpts, ClientId, ClientPid) ->
    gen_server:start_link(?MODULE, [SessOpts, ClientId, ClientPid], []).

%%%=============================================================================
%%% gen_server callbacks
%%%=============================================================================

init([SessOpts, ClientId, ClientPid]) ->
    process_flag(trap_exit, true),
    %%TODO: Is this OK? should monitor...
    true = link(ClientPid),
    State = initial_state(ClientId, ClientPid),
    Expires = proplists:get_value(expires, SessOpts, 1) * 3600,
    MsgQueue = emqttd_queue:new(proplists:get_value(max_queue, SessOpts, 1000), 
                               proplists:get_value(store_qos0, SessOpts, false)),
    {ok, State#session_state{expires = Expires,
                             msg_queue = MsgQueue}, hibernate}.

handle_call({subscribe, Topics}, _From, State) ->
    {ok, NewState, GrantedQos} = subscribe(State, Topics),
    {reply, {ok, GrantedQos}, NewState};

handle_call({unsubscribe, Topics}, _From, State) ->
    {ok, NewState} = unsubscribe(State, Topics),
    {reply, ok, NewState};

handle_call(Req, _From, State) ->
    lager:error("Unexpected request: ~p", [Req]),
    {reply, error, State}.

handle_cast({resume, ClientId, ClientPid}, State = #session_state{
                                                      clientid      = ClientId,
                                                      client_pid    = OldClientPid,
                                                      msg_queue     = Queue,
                                                      awaiting_ack  = AwaitingAck,
                                                      awaiting_comp = AwaitingComp,
                                                      expire_timer  = ETimer}) ->
<<<<<<< HEAD
    lager:info([{client, ClientId}], "Session ~s resumed by ~p",[ClientId, ClientPid]),
    %cancel timeout timer
    erlang:cancel_timer(ETimer),
=======
    lager:info("Session ~s resumed by ~p", [ClientId, ClientPid]),

    %% kick old client...
    if
        OldClientPid =:= undefined ->
            ok;
        OldClientPid =:= ClientPid ->
            ok;
        true ->
			lager:error("Session '~s' is duplicated: pid=~p, oldpid=~p", [ClientId, ClientPid, OldClientPid]),
            unlink(OldClientPid),
			OldClientPid ! {stop, duplicate_id, ClientPid}
    end,

    %% cancel timeout timer
    emqttd_utils:cancel_timer(ETimer),
>>>>>>> b3bcfa90

    %% redelivery PUBREL
    lists:foreach(fun(PacketId) ->
                ClientPid ! {redeliver, {?PUBREL, PacketId}}
        end, maps:keys(AwaitingComp)),

    %% redelivery messages that awaiting PUBACK or PUBREC
    Dup = fun(Msg) -> Msg#mqtt_message{dup = true} end,
    lists:foreach(fun(Msg) ->
                ClientPid ! {dispatch, {self(), Dup(Msg)}}
        end, maps:values(AwaitingAck)),

    %% send offline messages
    lists:foreach(fun(Msg) ->
                ClientPid ! {dispatch, {self(), Msg}}
        end, emqttd_queue:all(Queue)),

    {noreply, State#session_state{client_pid   = ClientPid,
                                  msg_queue    = emqttd_queue:clear(Queue),
                                  expire_timer = undefined}, hibernate};

handle_cast({publish, ClientId, {?QOS_2, Message}}, State) ->
    NewState = publish(State, ClientId, {?QOS_2, Message}),
    {noreply, NewState};

handle_cast({puback, PacketId}, State) ->
    NewState = puback(State, {?PUBACK, PacketId}),
    {noreply, NewState};

handle_cast({pubrec, PacketId}, State) ->
    NewState = puback(State, {?PUBREC, PacketId}),
    {noreply, NewState};

handle_cast({pubrel, PacketId}, State) ->
    NewState = puback(State, {?PUBREL, PacketId}),
    {noreply, NewState};

handle_cast({pubcomp, PacketId}, State) ->
    NewState = puback(State, {?PUBCOMP, PacketId}),
    {noreply, NewState};

handle_cast({destroy, ClientId}, State = #session_state{clientid = ClientId}) ->
    lager:warning("Session ~s destroyed", [ClientId]),
    {stop, normal, State};

handle_cast(Msg, State) ->
    lager:critical("Unexpected Msg: ~p, State: ~p", [Msg, State]), 
    {noreply, State}.

handle_info({dispatch, {_From, Messages}}, State) when is_list(Messages) ->
    F = fun(Message, S) -> dispatch(Message, S) end,
    {noreply, lists:foldl(F, State, Messages)};

handle_info({dispatch, {_From, Message}}, State) ->
    {noreply, dispatch(Message, State)};

handle_info({'EXIT', ClientPid, Reason}, State = #session_state{clientid = ClientId,
                                                                client_pid = ClientPid}) ->
    lager:error("Session: client ~s@~p exited, caused by ~p", [ClientId, ClientPid, Reason]),
    {noreply, start_expire_timer(State#session_state{client_pid = undefined})};

handle_info({'EXIT', ClientPid0, _Reason}, State = #session_state{client_pid = ClientPid}) ->
    lager:error("Unexpected Client EXIT: pid=~p, pid(state): ~p", [ClientPid0, ClientPid]),
    {noreply, State};

handle_info(session_expired, State = #session_state{clientid = ClientId}) ->
    lager:warning("Session ~s expired!", [ClientId]),
    {stop, {shutdown, expired}, State};

handle_info(Info, State) ->
    lager:critical("Unexpected Info: ~p, State: ~p", [Info, State]),
    {noreply, State}.

terminate(_Reason, _State) ->
    ok.

code_change(_OldVsn, State, _Extra) ->
    {ok, State}.

%%%=============================================================================
%%% Internal functions
%%%=============================================================================

dispatch(Message, State = #session_state{clientid = ClientId, 
                                         client_pid = undefined}) ->
    queue(ClientId, Message, State);

dispatch(Message = #mqtt_message{qos = ?QOS_0}, State = #session_state{client_pid = ClientPid}) ->
    ClientPid ! {dispatch, {self(), Message}},
    State;

dispatch(Message = #mqtt_message{qos = Qos}, State = #session_state{client_pid = ClientPid})
        when (Qos =:= ?QOS_1) orelse (Qos =:= ?QOS_2) ->
    {Message1, NewState} = store(State, Message),
    ClientPid ! {dispatch, {self(), Message1}},
    NewState.

queue(ClientId, Message, State = #session_state{msg_queue = Queue}) ->
    State#session_state{msg_queue = emqttd_queue:in(ClientId, Message, Queue)}.

next_msg_id(State = #session_state{message_id = 16#ffff}) ->
    State#session_state{message_id = 1};

next_msg_id(State = #session_state{message_id = MsgId}) ->
    State#session_state{message_id = MsgId + 1}.

start_expire_timer(State = #session_state{expires = Expires,
                                          expire_timer = OldTimer}) ->
    emqttd_utils:cancel_timer(OldTimer),
    Timer = erlang:send_after(Expires * 1000, self(), session_expired),
    State#session_state{expire_timer = Timer}.
<|MERGE_RESOLUTION|>--- conflicted
+++ resolved
@@ -284,12 +284,8 @@
                                                       awaiting_ack  = AwaitingAck,
                                                       awaiting_comp = AwaitingComp,
                                                       expire_timer  = ETimer}) ->
-<<<<<<< HEAD
+
     lager:info([{client, ClientId}], "Session ~s resumed by ~p",[ClientId, ClientPid]),
-    %cancel timeout timer
-    erlang:cancel_timer(ETimer),
-=======
-    lager:info("Session ~s resumed by ~p", [ClientId, ClientPid]),
 
     %% kick old client...
     if
@@ -305,7 +301,6 @@
 
     %% cancel timeout timer
     emqttd_utils:cancel_timer(ETimer),
->>>>>>> b3bcfa90
 
     %% redelivery PUBREL
     lists:foreach(fun(PacketId) ->
