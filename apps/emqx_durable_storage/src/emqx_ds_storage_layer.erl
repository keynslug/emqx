%%--------------------------------------------------------------------
%% Copyright (c) 2023-2024 EMQ Technologies Co., Ltd. All Rights Reserved.
%%
%% Licensed under the Apache License, Version 2.0 (the "License");
%% you may not use this file except in compliance with the License.
%% You may obtain a copy of the License at
%%
%%     http://www.apache.org/licenses/LICENSE-2.0
%%
%% Unless required by applicable law or agreed to in writing, software
%% distributed under the License is distributed on an "AS IS" BASIS,
%% WITHOUT WARRANTIES OR CONDITIONS OF ANY KIND, either express or implied.
%% See the License for the specific language governing permissions and
%% limitations under the License.
%%--------------------------------------------------------------------
-module(emqx_ds_storage_layer).

-behaviour(gen_server).

%% Replication layer API:
-export([
    open_shard/2,
    drop_shard/1,
    store_batch/3,
    get_streams/3,
    get_delete_streams/3,
    make_iterator/4,
    make_delete_iterator/4,
    update_iterator/3,
    next/3,
    delete_next/4,
    update_config/2,
    add_generation/1,
    list_generations_with_lifetimes/1,
    drop_generation/2
]).

%% gen_server
-export([start_link/2, init/1, handle_call/3, handle_cast/2, handle_info/2, terminate/2]).

%% internal exports:
-export([db_dir/1]).

-export_type([
    gen_id/0,
    generation/0,
    cf_refs/0,
    stream/0,
    delete_stream/0,
    stream_v1/0,
    iterator/0,
    delete_iterator/0,
    shard_id/0,
    options/0,
    prototype/0,
    post_creation_context/0
]).

-include_lib("snabbkaffe/include/snabbkaffe.hrl").

-define(REF(ShardId), {via, gproc, {n, l, {?MODULE, ShardId}}}).

-define(stream_v2(GENERATION, INNER), [GENERATION | INNER]).
-define(delete_stream(GENERATION, INNER), [GENERATION | INNER]).

%%================================================================================
%% Type declarations
%%================================================================================

%% # "Record" integer keys.  We use maps with integer keys to avoid persisting and sending
%% records over the wire.

%% tags:
-define(STREAM, 1).
-define(IT, 2).
-define(DELETE_IT, 3).

%% keys:
-define(tag, 1).
-define(generation, 2).
-define(enc, 3).

-type prototype() ::
    {emqx_ds_storage_reference, emqx_ds_storage_reference:options()}
    | {emqx_ds_storage_bitfield_lts, emqx_ds_storage_bitfield_lts:options()}.

-type shard_id() :: {emqx_ds:db(), emqx_ds_replication_layer:shard_id()}.

-type cf_refs() :: [{string(), rocksdb:cf_handle()}].

-type gen_id() :: 0..16#ffff.

%% TODO: kept for BPAPI compatibility. Remove me on EMQX v5.6
-opaque stream_v1() ::
    #{
        ?tag := ?STREAM,
        ?generation := gen_id(),
        ?enc := term()
    }.

%% Note: this might be stored permanently on a remote node.
-opaque stream() :: nonempty_maybe_improper_list(gen_id(), term()).

%% Note: this might be stored permanently on a remote node.
-opaque delete_stream() :: stream().

%% Note: this might be stored permanently on a remote node.
-opaque iterator() ::
    #{
        ?tag := ?IT,
        ?generation := gen_id(),
        ?enc := term()
    }.

%% Note: this might be stored permanently on a remote node.
-opaque delete_iterator() ::
    #{
        ?tag := ?DELETE_IT,
        ?generation := gen_id(),
        ?enc := term()
    }.

%%%% Generation:

-define(GEN_KEY(GEN_ID), {generation, GEN_ID}).

-type generation(Data) :: #{
    %% Module that handles data for the generation:
    module := module(),
    %% Module-specific data defined at generation creation time:
    data := Data,
    %% Column families used by this generation
    cf_refs := cf_refs(),
    %% Time at which this was created.  Might differ from `since', in particular for the
    %% first generation.
    created_at := emqx_ds:time(),
    %% When should this generation become active?
    %% This generation should only contain messages timestamped no earlier than that.
    %% The very first generation will have `since` equal 0.
    since := emqx_ds:time(),
    until := emqx_ds:time() | undefined
}.

%% Schema for a generation. Persistent term.
-type generation_schema() :: generation(term()).

%% Runtime view of generation:
-type generation() :: generation(term()).

%%%% Shard:

-type shard(GenData) :: #{
    %% ID of the current generation (where the new data is written):
    current_generation := gen_id(),
    %% This data is used to create new generation:
    prototype := prototype(),
    %% Generations:
    ?GEN_KEY(gen_id()) => GenData
}.

%% Shard schema (persistent):
-type shard_schema() :: shard(generation_schema()).

%% Shard (runtime):
-type shard() :: shard(generation()).

-type options() :: map().

-type post_creation_context() ::
    #{
        shard_id := emqx_ds_storage_layer:shard_id(),
        db := rocksdb:db_handle(),
        new_gen_id := emqx_ds_storage_layer:gen_id(),
        old_gen_id := emqx_ds_storage_layer:gen_id(),
        new_cf_refs := cf_refs(),
        old_cf_refs := cf_refs(),
        new_gen_runtime_data := _NewData,
        old_gen_runtime_data := _OldData
    }.

%%================================================================================
%% Generation callbacks
%%================================================================================

%% Create the new schema given generation id and the options.
%% Create rocksdb column families.
-callback create(shard_id(), rocksdb:db_handle(), gen_id(), Options :: map()) ->
    {_Schema, cf_refs()}.

%% Open the existing schema
-callback open(shard_id(), rocksdb:db_handle(), gen_id(), cf_refs(), _Schema) ->
    _Data.

-callback drop(shard_id(), rocksdb:db_handle(), gen_id(), cf_refs(), _RuntimeData) ->
    ok | {error, _Reason}.

-callback store_batch(shard_id(), _Data, [emqx_types:message()], emqx_ds:message_store_opts()) ->
    emqx_ds:store_batch_result().

-callback get_streams(shard_id(), _Data, emqx_ds:topic_filter(), emqx_ds:time()) ->
    [_Stream].

-callback make_iterator(shard_id(), _Data, _Stream, emqx_ds:topic_filter(), emqx_ds:time()) ->
    emqx_ds:make_iterator_result(_Iterator).

-callback make_delete_iterator(
    shard_id(), _Data, _DeleteStream, emqx_ds:topic_filter(), emqx_ds:time()
) ->
    emqx_ds:make_delete_iterator_result(_Iterator).

-callback next(shard_id(), _Data, Iter, pos_integer()) ->
    {ok, Iter, [emqx_types:message()]} | {error, _}.

-callback post_creation_actions(post_creation_context()) -> _Data.

-optional_callbacks([post_creation_actions/1]).

%%================================================================================
%% API for the replication layer
%%================================================================================

-record(call_list_generations_with_lifetimes, {}).
-record(call_drop_generation, {gen_id :: gen_id()}).

-spec open_shard(shard_id(), options()) -> ok.
open_shard(Shard, Options) ->
    emqx_ds_storage_layer_sup:ensure_shard(Shard, Options).

-spec drop_shard(shard_id()) -> ok.
drop_shard(Shard) ->
    ok = rocksdb:destroy(db_dir(Shard), []).

-spec store_batch(shard_id(), [emqx_types:message()], emqx_ds:message_store_opts()) ->
    emqx_ds:store_batch_result().
store_batch(Shard, Messages, Options) ->
    %% We always store messages in the current generation:
    GenId = generation_current(Shard),
    #{module := Mod, data := GenData} = generation_get(Shard, GenId),
    Mod:store_batch(Shard, GenData, Messages, Options).

-spec get_streams(shard_id(), emqx_ds:topic_filter(), emqx_ds:time()) ->
    [{integer(), stream()}].
get_streams(Shard, TopicFilter, StartTime) ->
    Gens = generations_since(Shard, StartTime),
    ?tp(get_streams_all_gens, #{gens => Gens}),
    lists:flatmap(
        fun(GenId) ->
            ?tp(get_streams_get_gen, #{gen_id => GenId}),
            case generation_get_safe(Shard, GenId) of
                {ok, #{module := Mod, data := GenData}} ->
                    Streams = Mod:get_streams(Shard, GenData, TopicFilter, StartTime),
                    [
                        {GenId, ?stream_v2(GenId, InnerStream)}
                     || InnerStream <- Streams
                    ];
                {error, not_found} ->
                    %% race condition: generation was dropped before getting its streams?
                    []
            end
        end,
        Gens
    ).

-spec get_delete_streams(shard_id(), emqx_ds:topic_filter(), emqx_ds:time()) ->
    [delete_stream()].
get_delete_streams(Shard, TopicFilter, StartTime) ->
    Gens = generations_since(Shard, StartTime),
    ?tp(get_streams_all_gens, #{gens => Gens}),
    lists:flatmap(
        fun(GenId) ->
            ?tp(get_streams_get_gen, #{gen_id => GenId}),
            case generation_get_safe(Shard, GenId) of
                {ok, #{module := Mod, data := GenData}} ->
                    Streams = Mod:get_delete_streams(Shard, GenData, TopicFilter, StartTime),
                    [
                        ?delete_stream(GenId, InnerStream)
                     || InnerStream <- Streams
                    ];
                {error, not_found} ->
                    %% race condition: generation was dropped before getting its streams?
                    []
            end
        end,
        Gens
    ).

-spec make_iterator(shard_id(), stream(), emqx_ds:topic_filter(), emqx_ds:time()) ->
    emqx_ds:make_iterator_result(iterator()).
make_iterator(
    Shard, ?stream_v2(GenId, Stream), TopicFilter, StartTime
) ->
    case generation_get_safe(Shard, GenId) of
        {ok, #{module := Mod, data := GenData}} ->
            case Mod:make_iterator(Shard, GenData, Stream, TopicFilter, StartTime) of
                {ok, Iter} ->
                    {ok, #{
                        ?tag => ?IT,
                        ?generation => GenId,
                        ?enc => Iter
                    }};
                {error, _} = Err ->
                    Err
            end;
        {error, not_found} ->
            {error, unrecoverable, generation_not_found}
    end.

<<<<<<< HEAD
-spec make_delete_iterator(shard_id(), delete_stream(), emqx_ds:topic_filter(), emqx_ds:time()) ->
    emqx_ds:make_delete_iterator_result(delete_iterator()).
make_delete_iterator(
    Shard, ?delete_stream(GenId, Stream), TopicFilter, StartTime
) ->
    case generation_get_safe(Shard, GenId) of
        {ok, #{module := Mod, data := GenData}} ->
            case Mod:make_delete_iterator(Shard, GenData, Stream, TopicFilter, StartTime) of
                {ok, Iter} ->
                    {ok, #{
                        ?tag => ?DELETE_IT,
                        ?generation => GenId,
                        ?enc => Iter
                    }};
                {error, _} = Err ->
                    Err
            end;
        {error, not_found} ->
            {error, end_of_stream}
    end.

-spec update_iterator(
    shard_id(), iterator(), emqx_ds:message_key()
) ->
=======
-spec update_iterator(shard_id(), iterator(), emqx_ds:message_key()) ->
>>>>>>> c7db157e
    emqx_ds:make_iterator_result(iterator()).
update_iterator(
    Shard,
    #{?tag := ?IT, ?generation := GenId, ?enc := OldIter},
    DSKey
) ->
    case generation_get_safe(Shard, GenId) of
        {ok, #{module := Mod, data := GenData}} ->
            case Mod:update_iterator(Shard, GenData, OldIter, DSKey) of
                {ok, Iter} ->
                    {ok, #{
                        ?tag => ?IT,
                        ?generation => GenId,
                        ?enc => Iter
                    }};
                {error, _} = Err ->
                    Err
            end;
        {error, not_found} ->
            {error, unrecoverable, generation_not_found}
    end.

-spec next(shard_id(), iterator(), pos_integer()) ->
    emqx_ds:next_result(iterator()).
next(Shard, Iter = #{?tag := ?IT, ?generation := GenId, ?enc := GenIter0}, BatchSize) ->
    case generation_get_safe(Shard, GenId) of
        {ok, #{module := Mod, data := GenData}} ->
            Current = generation_current(Shard),
            case Mod:next(Shard, GenData, GenIter0, BatchSize) of
                {ok, _GenIter, []} when GenId < Current ->
                    %% This is a past generation. Storage layer won't write
                    %% any more messages here. The iterator reached the end:
                    %% the stream has been fully replayed.
                    {ok, end_of_stream};
                {ok, GenIter, Batch} ->
                    {ok, Iter#{?enc := GenIter}, Batch};
                Error = {error, _, _} ->
                    Error
            end;
        {error, not_found} ->
            %% generation was possibly dropped by GC
            {error, unrecoverable, generation_not_found}
    end.

-spec delete_next(shard_id(), delete_iterator(), emqx_ds:delete_selector(), pos_integer()) ->
    emqx_ds:delete_next_result(delete_iterator()).
delete_next(
    Shard,
    Iter = #{?tag := ?DELETE_IT, ?generation := GenId, ?enc := GenIter0},
    Selector,
    BatchSize
) ->
    case generation_get_safe(Shard, GenId) of
        {ok, #{module := Mod, data := GenData}} ->
            Current = generation_current(Shard),
            case Mod:delete_next(Shard, GenData, GenIter0, Selector, BatchSize) of
                {ok, _GenIter, _Deleted = 0, _IteratedOver = 0} when GenId < Current ->
                    %% This is a past generation. Storage layer won't write
                    %% any more messages here. The iterator reached the end:
                    %% the stream has been fully replayed.
                    {ok, end_of_stream};
                {ok, GenIter, NumDeleted, _IteratedOver} ->
                    {ok, Iter#{?enc := GenIter}, NumDeleted};
                Error = {error, _} ->
                    Error
            end;
        {error, not_found} ->
            %% generation was possibly dropped by GC
            {ok, end_of_stream}
    end.

-spec update_config(shard_id(), emqx_ds:create_db_opts()) -> ok.
update_config(ShardId, Options) ->
    gen_server:call(?REF(ShardId), {?FUNCTION_NAME, Options}, infinity).

-spec add_generation(shard_id()) -> ok.
add_generation(ShardId) ->
    gen_server:call(?REF(ShardId), add_generation, infinity).

-spec list_generations_with_lifetimes(shard_id()) ->
    #{
        gen_id() => #{
            created_at := emqx_ds:time(),
            since := emqx_ds:time(),
            until := undefined | emqx_ds:time()
        }
    }.
list_generations_with_lifetimes(ShardId) ->
    gen_server:call(?REF(ShardId), #call_list_generations_with_lifetimes{}, infinity).

-spec drop_generation(shard_id(), gen_id()) -> ok.
drop_generation(ShardId, GenId) ->
    gen_server:call(?REF(ShardId), #call_drop_generation{gen_id = GenId}, infinity).

%%================================================================================
%% gen_server for the shard
%%================================================================================

-spec start_link(shard_id(), emqx_ds:create_db_opts()) ->
    {ok, pid()}.
start_link(Shard = {_, _}, Options) ->
    gen_server:start_link(?REF(Shard), ?MODULE, {Shard, Options}, []).

-record(s, {
    shard_id :: shard_id(),
    db :: rocksdb:db_handle(),
    cf_refs :: cf_refs(),
    schema :: shard_schema(),
    shard :: shard()
}).

%% Note: we specify gen_server requests as records to make use of Dialyzer:
-record(call_create_generation, {since :: emqx_ds:time()}).

-type server_state() :: #s{}.

-define(DEFAULT_CF, "default").
-define(DEFAULT_CF_OPTS, []).

init({ShardId, Options}) ->
    process_flag(trap_exit, true),
    logger:set_process_metadata(#{shard_id => ShardId, domain => [ds, storage_layer, shard]}),
    erase_schema_runtime(ShardId),
    {ok, DB, CFRefs0} = rocksdb_open(ShardId, Options),
    {Schema, CFRefs} =
        case get_schema_persistent(DB) of
            not_found ->
                Prototype = maps:get(storage, Options),
                create_new_shard_schema(ShardId, DB, CFRefs0, Prototype);
            Scm ->
                {Scm, CFRefs0}
        end,
    Shard = open_shard(ShardId, DB, CFRefs, Schema),
    S = #s{
        shard_id = ShardId,
        db = DB,
        cf_refs = CFRefs,
        schema = Schema,
        shard = Shard
    },
    commit_metadata(S),
    {ok, S}.

handle_call({update_config, Options}, _From, #s{schema = Schema} = S0) ->
    Prototype = maps:get(storage, Options),
    S1 = S0#s{schema = Schema#{prototype := Prototype}},
    Since = emqx_message:timestamp_now(),
    S = add_generation(S1, Since),
    commit_metadata(S),
    {reply, ok, S};
handle_call(add_generation, _From, S0) ->
    Since = emqx_message:timestamp_now(),
    S = add_generation(S0, Since),
    commit_metadata(S),
    {reply, ok, S};
handle_call(#call_list_generations_with_lifetimes{}, _From, S) ->
    Generations = handle_list_generations_with_lifetimes(S),
    {reply, Generations, S};
handle_call(#call_drop_generation{gen_id = GenId}, _From, S0) ->
    {Reply, S} = handle_drop_generation(S0, GenId),
    commit_metadata(S),
    {reply, Reply, S};
handle_call(#call_create_generation{since = Since}, _From, S0) ->
    S = add_generation(S0, Since),
    commit_metadata(S),
    {reply, ok, S};
handle_call(_Call, _From, S) ->
    {reply, {error, unknown_call}, S}.

handle_cast(_Cast, S) ->
    {noreply, S}.

handle_info(_Info, S) ->
    {noreply, S}.

terminate(_Reason, #s{db = DB, shard_id = ShardId}) ->
    erase_schema_runtime(ShardId),
    ok = rocksdb:close(DB).

%%================================================================================
%% Internal exports
%%================================================================================

%%================================================================================
%% Internal functions
%%================================================================================

-spec open_shard(shard_id(), rocksdb:db_handle(), cf_refs(), shard_schema()) ->
    shard().
open_shard(ShardId, DB, CFRefs, ShardSchema) ->
    %% Transform generation schemas to generation runtime data:
    maps:map(
        fun
            (?GEN_KEY(GenId), GenSchema) ->
                open_generation(ShardId, DB, CFRefs, GenId, GenSchema);
            (_K, Val) ->
                Val
        end,
        ShardSchema
    ).

-spec add_generation(server_state(), emqx_ds:time()) -> server_state().
add_generation(S0, Since) ->
    #s{shard_id = ShardId, db = DB, schema = Schema0, shard = Shard0, cf_refs = CFRefs0} = S0,
    Schema1 = update_last_until(Schema0, Since),
    Shard1 = update_last_until(Shard0, Since),

    #{current_generation := OldGenId, prototype := {CurrentMod, _ModConf}} = Schema0,
    OldKey = ?GEN_KEY(OldGenId),
    #{OldKey := OldGenSchema} = Schema0,
    #{cf_refs := OldCFRefs} = OldGenSchema,
    #{OldKey := #{module := OldMod, data := OldGenData}} = Shard0,

    {GenId, Schema, NewCFRefs} = new_generation(ShardId, DB, Schema1, Since),

    CFRefs = NewCFRefs ++ CFRefs0,
    Key = ?GEN_KEY(GenId),
    Generation0 =
        #{data := NewGenData0} =
        open_generation(ShardId, DB, CFRefs, GenId, maps:get(Key, Schema)),

    %% When the new generation's module is the same as the last one, we might want to
    %% perform actions like inheriting some of the previous (meta)data.
    NewGenData =
        run_post_creation_actions(
            #{
                shard_id => ShardId,
                db => DB,
                new_gen_id => GenId,
                old_gen_id => OldGenId,
                new_cf_refs => NewCFRefs,
                old_cf_refs => OldCFRefs,
                new_gen_runtime_data => NewGenData0,
                old_gen_runtime_data => OldGenData,
                new_module => CurrentMod,
                old_module => OldMod
            }
        ),
    Generation = Generation0#{data := NewGenData},

    Shard = Shard1#{current_generation := GenId, Key => Generation},
    S0#s{
        cf_refs = CFRefs,
        schema = Schema,
        shard = Shard
    }.

-spec handle_list_generations_with_lifetimes(server_state()) -> #{gen_id() => map()}.
handle_list_generations_with_lifetimes(#s{schema = ShardSchema}) ->
    maps:fold(
        fun
            (?GEN_KEY(GenId), GenSchema, Acc) ->
                Acc#{GenId => export_generation(GenSchema)};
            (_Key, _Value, Acc) ->
                Acc
        end,
        #{},
        ShardSchema
    ).

-spec export_generation(generation_schema()) -> map().
export_generation(GenSchema) ->
    maps:with([created_at, since, until], GenSchema).

-spec handle_drop_generation(server_state(), gen_id()) ->
    {ok | {error, current_generation}, server_state()}.
handle_drop_generation(#s{schema = #{current_generation := GenId}} = S0, GenId) ->
    {{error, current_generation}, S0};
handle_drop_generation(#s{schema = Schema} = S0, GenId) when
    not is_map_key(?GEN_KEY(GenId), Schema)
->
    {{error, not_found}, S0};
handle_drop_generation(S0, GenId) ->
    #s{
        shard_id = ShardId,
        db = DB,
        schema = #{?GEN_KEY(GenId) := GenSchema} = OldSchema,
        shard = OldShard,
        cf_refs = OldCFRefs
    } = S0,
    #{module := Mod, cf_refs := GenCFRefs} = GenSchema,
    #{?GEN_KEY(GenId) := #{data := RuntimeData}} = OldShard,
    case Mod:drop(ShardId, DB, GenId, GenCFRefs, RuntimeData) of
        ok ->
            CFRefs = OldCFRefs -- GenCFRefs,
            Shard = maps:remove(?GEN_KEY(GenId), OldShard),
            Schema = maps:remove(?GEN_KEY(GenId), OldSchema),
            S = S0#s{
                cf_refs = CFRefs,
                shard = Shard,
                schema = Schema
            },
            {ok, S}
    end.

-spec open_generation(shard_id(), rocksdb:db_handle(), cf_refs(), gen_id(), generation_schema()) ->
    generation().
open_generation(ShardId, DB, CFRefs, GenId, GenSchema) ->
    ?tp(debug, ds_open_generation, #{gen_id => GenId, schema => GenSchema}),
    #{module := Mod, data := Schema} = GenSchema,
    RuntimeData = Mod:open(ShardId, DB, GenId, CFRefs, Schema),
    GenSchema#{data => RuntimeData}.

-spec create_new_shard_schema(shard_id(), rocksdb:db_handle(), cf_refs(), prototype()) ->
    {shard_schema(), cf_refs()}.
create_new_shard_schema(ShardId, DB, CFRefs, Prototype) ->
    ?tp(notice, ds_create_new_shard_schema, #{shard => ShardId, prototype => Prototype}),
    %% TODO: read prototype from options/config
    Schema0 = #{
        current_generation => 0,
        prototype => Prototype
    },
    {_NewGenId, Schema, NewCFRefs} = new_generation(ShardId, DB, Schema0, _Since = 0),
    {Schema, NewCFRefs ++ CFRefs}.

-spec new_generation(shard_id(), rocksdb:db_handle(), shard_schema(), emqx_ds:time()) ->
    {gen_id(), shard_schema(), cf_refs()}.
new_generation(ShardId, DB, Schema0, Since) ->
    #{current_generation := PrevGenId, prototype := {Mod, ModConf}} = Schema0,
    GenId = PrevGenId + 1,
    {GenData, NewCFRefs} = Mod:create(ShardId, DB, GenId, ModConf),
    GenSchema = #{
        module => Mod,
        data => GenData,
        cf_refs => NewCFRefs,
        created_at => emqx_message:timestamp_now(),
        since => Since,
        until => undefined
    },
    Schema = Schema0#{
        current_generation => GenId,
        ?GEN_KEY(GenId) => GenSchema
    },
    {GenId, Schema, NewCFRefs}.

%% @doc Commit current state of the server to both rocksdb and the persistent term
-spec commit_metadata(server_state()) -> ok.
commit_metadata(#s{shard_id = ShardId, schema = Schema, shard = Runtime, db = DB}) ->
    ok = put_schema_persistent(DB, Schema),
    put_schema_runtime(ShardId, Runtime).

-spec rocksdb_open(shard_id(), options()) ->
    {ok, rocksdb:db_handle(), cf_refs()} | {error, _TODO}.
rocksdb_open(Shard, Options) ->
    DBOptions = [
        {create_if_missing, true},
        {create_missing_column_families, true},
        {enable_write_thread_adaptive_yield, false}
        | maps:get(db_options, Options, [])
    ],
    DBDir = db_dir(Shard),
    _ = filelib:ensure_dir(DBDir),
    ExistingCFs =
        case rocksdb:list_column_families(DBDir, DBOptions) of
            {ok, CFs} ->
                [{Name, []} || Name <- CFs, Name /= ?DEFAULT_CF];
            % DB is not present. First start
            {error, {db_open, _}} ->
                []
        end,
    ColumnFamilies = [
        {?DEFAULT_CF, ?DEFAULT_CF_OPTS}
        | ExistingCFs
    ],
    case rocksdb:open(DBDir, DBOptions, ColumnFamilies) of
        {ok, DBHandle, [_CFDefault | CFRefs]} ->
            {CFNames, _} = lists:unzip(ExistingCFs),
            {ok, DBHandle, lists:zip(CFNames, CFRefs)};
        Error ->
            Error
    end.

-spec db_dir(shard_id()) -> file:filename().
db_dir({DB, ShardId}) ->
    filename:join([emqx_ds:base_dir(), atom_to_list(DB), binary_to_list(ShardId)]).

-spec update_last_until(Schema, emqx_ds:time()) -> Schema when Schema :: shard_schema() | shard().
update_last_until(Schema, Until) ->
    #{current_generation := GenId} = Schema,
    GenData0 = maps:get(?GEN_KEY(GenId), Schema),
    GenData = GenData0#{until := Until},
    Schema#{?GEN_KEY(GenId) := GenData}.

run_post_creation_actions(
    #{
        new_module := Mod,
        old_module := Mod,
        new_gen_runtime_data := NewGenData
    } = Context
) ->
    case erlang:function_exported(Mod, post_creation_actions, 1) of
        true ->
            Mod:post_creation_actions(Context);
        false ->
            NewGenData
    end;
run_post_creation_actions(#{new_gen_runtime_data := NewGenData}) ->
    %% Different implementation modules
    NewGenData.

%%--------------------------------------------------------------------------------
%% Schema access
%%--------------------------------------------------------------------------------

-spec generation_current(shard_id()) -> gen_id().
generation_current(Shard) ->
    #{current_generation := Current} = get_schema_runtime(Shard),
    Current.

-spec generation_get(shard_id(), gen_id()) -> generation().
generation_get(Shard, GenId) ->
    {ok, GenData} = generation_get_safe(Shard, GenId),
    GenData.

-spec generation_get_safe(shard_id(), gen_id()) -> {ok, generation()} | {error, not_found}.
generation_get_safe(Shard, GenId) ->
    case get_schema_runtime(Shard) of
        #{?GEN_KEY(GenId) := GenData} ->
            {ok, GenData};
        #{} ->
            {error, not_found}
    end.

-spec generations_since(shard_id(), emqx_ds:time()) -> [gen_id()].
generations_since(Shard, Since) ->
    Schema = get_schema_runtime(Shard),
    maps:fold(
        fun
            (?GEN_KEY(GenId), #{until := Until}, Acc) when Until >= Since ->
                [GenId | Acc];
            (_K, _V, Acc) ->
                Acc
        end,
        [],
        Schema
    ).

-define(PERSISTENT_TERM(SHARD), {emqx_ds_storage_layer, SHARD}).

-spec get_schema_runtime(shard_id()) -> shard().
get_schema_runtime(Shard = {_, _}) ->
    persistent_term:get(?PERSISTENT_TERM(Shard)).

-spec put_schema_runtime(shard_id(), shard()) -> ok.
put_schema_runtime(Shard = {_, _}, RuntimeSchema) ->
    persistent_term:put(?PERSISTENT_TERM(Shard), RuntimeSchema),
    ok.

-spec erase_schema_runtime(shard_id()) -> ok.
erase_schema_runtime(Shard) ->
    persistent_term:erase(?PERSISTENT_TERM(Shard)),
    ok.

-undef(PERSISTENT_TERM).

-define(ROCKSDB_SCHEMA_KEY, <<"schema_v1">>).

-spec get_schema_persistent(rocksdb:db_handle()) -> shard_schema() | not_found.
get_schema_persistent(DB) ->
    case rocksdb:get(DB, ?ROCKSDB_SCHEMA_KEY, []) of
        {ok, Blob} ->
            Schema = binary_to_term(Blob),
            %% Sanity check:
            #{current_generation := _, prototype := _} = Schema,
            Schema;
        not_found ->
            not_found
    end.

-spec put_schema_persistent(rocksdb:db_handle(), shard_schema()) -> ok.
put_schema_persistent(DB, Schema) ->
    Blob = term_to_binary(Schema),
    rocksdb:put(DB, ?ROCKSDB_SCHEMA_KEY, Blob, []).

-undef(ROCKSDB_SCHEMA_KEY).<|MERGE_RESOLUTION|>--- conflicted
+++ resolved
@@ -305,7 +305,6 @@
             {error, unrecoverable, generation_not_found}
     end.
 
-<<<<<<< HEAD
 -spec make_delete_iterator(shard_id(), delete_stream(), emqx_ds:topic_filter(), emqx_ds:time()) ->
     emqx_ds:make_delete_iterator_result(delete_iterator()).
 make_delete_iterator(
@@ -327,12 +326,7 @@
             {error, end_of_stream}
     end.
 
--spec update_iterator(
-    shard_id(), iterator(), emqx_ds:message_key()
-) ->
-=======
 -spec update_iterator(shard_id(), iterator(), emqx_ds:message_key()) ->
->>>>>>> c7db157e
     emqx_ds:make_iterator_result(iterator()).
 update_iterator(
     Shard,
