{application, emqx_bridge_greptimedb, [
    {description, "EMQX GreptimeDB Bridge"},
<<<<<<< HEAD
    {vsn, "0.2.3"},
=======
    {vsn, "0.2.4"},
>>>>>>> dd6a4088
    {registered, []},
    {applications, [
        kernel,
        stdlib,
        emqx_resource,
        greptimedb
    ]},
    {env, [
        {emqx_action_info_modules, [emqx_bridge_greptimedb_action_info]},
        {emqx_connector_info_modules, [emqx_bridge_greptimedb_connector_info]}
    ]},
    {modules, []},
    {links, []}
]}.<|MERGE_RESOLUTION|>--- conflicted
+++ resolved
@@ -1,10 +1,6 @@
 {application, emqx_bridge_greptimedb, [
     {description, "EMQX GreptimeDB Bridge"},
-<<<<<<< HEAD
-    {vsn, "0.2.3"},
-=======
     {vsn, "0.2.4"},
->>>>>>> dd6a4088
     {registered, []},
     {applications, [
         kernel,
