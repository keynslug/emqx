%% -*- mode: erlang -*-
{application, emqx_ds_builtin_raft, [
    {description, "Raft replication layer for the durable storage"},
    % strict semver, bump manually!
<<<<<<< HEAD
    {vsn, "0.1.1"},
=======
    {vsn, "0.2.0"},
>>>>>>> 6914b508
    {modules, []},
    {registered, []},
    {applications, [kernel, stdlib, gproc, mria, ra, emqx_durable_storage]},
    {mod, {emqx_ds_builtin_raft_app, []}},
    {env, []}
]}.<|MERGE_RESOLUTION|>--- conflicted
+++ resolved
@@ -2,11 +2,7 @@
 {application, emqx_ds_builtin_raft, [
     {description, "Raft replication layer for the durable storage"},
     % strict semver, bump manually!
-<<<<<<< HEAD
-    {vsn, "0.1.1"},
-=======
     {vsn, "0.2.0"},
->>>>>>> 6914b508
     {modules, []},
     {registered, []},
     {applications, [kernel, stdlib, gproc, mria, ra, emqx_durable_storage]},
