--- conflicted
+++ resolved
@@ -38,8 +38,6 @@
     connector_examples/1
 ]).
 
-<<<<<<< HEAD
-=======
 %% `emqx_schema_hooks' API
 -export([injected_fields/0]).
 
@@ -47,11 +45,6 @@
     unique_static_clientid_validator/1
 ]).
 
--import(emqx_schema, [mk_duration/2]).
-
--import(hoconsc, [mk/2, ref/2]).
-
->>>>>>> af377413
 -define(CONNECTOR_TYPE, mqtt).
 -define(MQTT_HOST_OPTS, #{default_port => 1883}).
 
@@ -531,7 +524,6 @@
             ok
     end.
 
-<<<<<<< HEAD
 mk_duration(Desc, Opts) ->
     emqx_schema:mk_duration(Desc, Opts).
 
@@ -540,7 +532,7 @@
 
 ref(SchemaModule, StructName) ->
     hoconsc:ref(SchemaModule, StructName).
-=======
+
 format_duplicated_name_groups(DuplicatedNameGroups) ->
     lists:join(
         $;,
@@ -550,5 +542,4 @@
             end,
             DuplicatedNameGroups
         )
-    ).
->>>>>>> af377413
+    ).