--- conflicted
+++ resolved
@@ -17,11 +17,6 @@
 %% Authorization
 -export([authorize/2]).
 
-<<<<<<< HEAD
--export([save_dispatch_eterm/1, save_dispatch_eterm/2]).
-
-=======
->>>>>>> da7632aa
 -include_lib("emqx/include/logger.hrl").
 -include_lib("emqx/include/http_api.hrl").
 -include_lib("emqx/include/emqx_release.hrl").
@@ -167,78 +162,6 @@
         },
     maps:merge(Base, Options).
 
-<<<<<<< HEAD
-%% save dispatch to priv dir.
-save_dispatch_eterm(SchemaMod) ->
-    save_dispatch_eterm(SchemaMod, _ConfigToMerge = #{}).
-
-save_dispatch_eterm(SchemaMod, ConfigToMerge) ->
-    Dir = code:priv_dir(emqx_dashboard),
-    Config = maps:merge(ConfigToMerge, #{i18n_lang => en, swagger_support => false}),
-    emqx_config:put([dashboard], Config),
-    os:putenv("SCHEMA_MOD", atom_to_list(SchemaMod)),
-    DispatchFile = filename:join([Dir, ?DISPATCH_FILE]),
-    io:format(user, "===< Generating: ~s~n", [DispatchFile]),
-    #{dispatch := Dispatch} = generate_dispatch(),
-    IoData = io_lib:format("~p.~n", [Dispatch]),
-    ok = file:write_file(DispatchFile, IoData),
-    {ok, [SaveDispatch]} = file:consult(DispatchFile),
-    SaveDispatch =/= Dispatch andalso erlang:error("bad dashboard dispatch.eterm file generated"),
-    ok.
-
-stop_listeners(Listeners) ->
-    optvar:unset(emqx_dashboard_listeners_ready),
-    [
-        begin
-            case minirest:stop(Name) of
-                ok ->
-                    ?ULOG("Stop listener ~ts on ~ts successfully.~n", [
-                        Name, emqx_listeners:format_bind(Bind)
-                    ]);
-                {error, not_found} ->
-                    ?SLOG(warning, #{msg => "stop_listener_failed", name => Name, bind => Bind})
-            end
-        end
-     || {Name, _, Bind, _, _} <- listeners(Listeners)
-    ],
-    ok.
-
-wait_for_listeners() ->
-    optvar:read(emqx_dashboard_listeners_ready).
-
-%%--------------------------------------------------------------------
-%% internal
-%%--------------------------------------------------------------------
-
-init_cache_dispatch(Name, Dispatch0) ->
-    Dispatch1 = [{_, _, Rules}] = trails:single_host_compile(Dispatch0),
-    FileName = filename:join(code:priv_dir(emqx_dashboard), ?DISPATCH_FILE),
-    Dispatch2 =
-        case file:consult(FileName) of
-            {ok, [[{Host, Path, CacheRules}]]} ->
-                Trails = trails:trails([{cowboy_swagger_handler, #{server => 'http:dashboard'}}]),
-                [{_, _, SwaggerRules}] = trails:single_host_compile(Trails),
-                [{Host, Path, CacheRules ++ SwaggerRules ++ Rules}];
-            {error, _} ->
-                Dispatch1
-        end,
-    persistent_term:put(Name, Dispatch2).
-
-generate_dispatch() ->
-    Options = #{
-        dispatch => [],
-        swagger_support => false,
-        protocol => http,
-        protocol_options => proto_opts(#{})
-    },
-    Minirest = minirest_option(Options),
-    minirest:generate_dispatch(Minirest).
-
-dispatch() ->
-    static_dispatch() ++ dynamic_dispatch().
-
-=======
->>>>>>> da7632aa
 apps() ->
     [
         App
