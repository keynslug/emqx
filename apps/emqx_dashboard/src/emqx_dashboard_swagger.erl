%%--------------------------------------------------------------------
%% Copyright (c) 2021-2022 EMQ Technologies Co., Ltd. All Rights Reserved.
%%
%% Licensed under the Apache License, Version 2.0 (the "License");
%% you may not use this file except in compliance with the License.
%% You may obtain a copy of the License at
%%
%%     http://www.apache.org/licenses/LICENSE-2.0
%%
%% Unless required by applicable law or agreed to in writing, software
%% distributed under the License is distributed on an "AS IS" BASIS,
%% WITHOUT WARRANTIES OR CONDITIONS OF ANY KIND, either express or implied.
%% See the License for the specific language governing permissions and
%% limitations under the License.
%%--------------------------------------------------------------------

-module(emqx_dashboard_swagger).

-include_lib("typerefl/include/types.hrl").
-include_lib("hocon/include/hoconsc.hrl").

%% API
-export([spec/1, spec/2]).
-export([namespace/0, namespace/1, fields/1]).
-export([schema_with_example/2, schema_with_examples/2]).
-export([error_codes/1, error_codes/2]).
-export([file_schema/1]).

-export([filter_check_request/2, filter_check_request_and_translate_body/2]).

-ifdef(TEST).
-export([
    parse_spec_ref/3,
    components/2
]).
-endif.

-define(METHODS, [get, post, put, head, delete, patch, options, trace]).

-define(DEFAULT_FIELDS, [
    example,
    allowReserved,
    style,
    format,
    readOnly,
    explode,
    maxLength,
    allowEmptyValue,
    deprecated,
    minimum,
    maximum
]).

-define(INIT_SCHEMA, #{
    fields => #{},
    translations => #{},
    validations => [],
    namespace => undefined
}).

-define(TO_REF(_N_, _F_), iolist_to_binary([to_bin(_N_), ".", to_bin(_F_)])).
-define(TO_COMPONENTS_SCHEMA(_M_, _F_),
    iolist_to_binary([
        <<"#/components/schemas/">>,
        ?TO_REF(namespace(_M_), _F_)
    ])
).
-define(TO_COMPONENTS_PARAM(_M_, _F_),
    iolist_to_binary([
        <<"#/components/parameters/">>,
        ?TO_REF(namespace(_M_), _F_)
    ])
).

-define(MAX_ROW_LIMIT, 1000).
-define(DEFAULT_ROW, 100).

-type request() :: #{bindings => map(), query_string => map(), body => map()}.
-type request_meta() :: #{module => module(), path => string(), method => atom()}.

-type filter_result() :: {ok, request()} | {400, 'BAD_REQUEST', binary()}.
-type filter() :: fun((request(), request_meta()) -> filter_result()).

-type spec_opts() :: #{
    check_schema => boolean() | filter(),
    translate_body => boolean(),
    schema_converter => fun((hocon_schema:schema(), Module :: atom()) -> map())
}.

-type route_path() :: string() | binary().
-type route_methods() :: map().
-type route_handler() :: atom().
-type route_options() :: #{filter => filter() | undefined}.

-type api_spec_entry() :: {route_path(), route_methods(), route_handler(), route_options()}.
-type api_spec_component() :: map().

%%------------------------------------------------------------------------------
%% API
%%------------------------------------------------------------------------------

%% @equiv spec(Module, #{check_schema => false})
-spec spec(module()) -> {list(api_spec_entry()), list(api_spec_component())}.
spec(Module) -> spec(Module, #{check_schema => false}).

-spec spec(module(), spec_opts()) -> {list(api_spec_entry()), list(api_spec_component())}.
spec(Module, Options) ->
    Paths = apply(Module, paths, []),
    {ApiSpec, AllRefs} =
        lists:foldl(
            fun(Path, {AllAcc, AllRefsAcc}) ->
                {OperationId, Specs, Refs} = parse_spec_ref(Module, Path, Options),
                CheckSchema = support_check_schema(Options),
                {
                    [{filename:join("/", Path), Specs, OperationId, CheckSchema} | AllAcc],
                    Refs ++ AllRefsAcc
                }
            end,
            {[], []},
            Paths
        ),
    {ApiSpec, components(lists:usort(AllRefs), Options)}.

-spec namespace() -> hocon_schema:name().
namespace() -> "public".

-spec fields(hocon_schema:name()) -> hocon_schema:fields().
fields(page) ->
    Desc = <<"Page number of the results to fetch.">>,
    Meta = #{in => query, desc => Desc, default => 1, example => 1},
    [{page, hoconsc:mk(pos_integer(), Meta)}];
fields(limit) ->
    Desc = iolist_to_binary([
        <<"Results per page(max ">>,
        integer_to_binary(?MAX_ROW_LIMIT),
        <<")">>
    ]),
    Meta = #{in => query, desc => Desc, default => ?DEFAULT_ROW, example => 50},
    [{limit, hoconsc:mk(range(1, ?MAX_ROW_LIMIT), Meta)}];
fields(count) ->
    Meta = #{desc => <<"Results count.">>, required => true},
    [{count, hoconsc:mk(non_neg_integer(), Meta)}];
fields(meta) ->
    fields(page) ++ fields(limit) ++ fields(count).

-spec schema_with_example(hocon_schema:type(), term()) -> hocon_schema:field_schema_map().
schema_with_example(Type, Example) ->
    hoconsc:mk(Type, #{examples => #{<<"example">> => Example}}).

-spec schema_with_examples(hocon_schema:type(), map()) -> hocon_schema:field_schema_map().
schema_with_examples(Type, Examples) ->
    hoconsc:mk(Type, #{examples => #{<<"examples">> => Examples}}).

-spec error_codes(list(atom())) -> hocon_schema:fields().
error_codes(Codes) ->
    error_codes(Codes, <<"Error code to troubleshoot problems.">>).

-spec error_codes(nonempty_list(atom()), binary() | {desc, module(), term()}) ->
    hocon_schema:fields().
error_codes(Codes = [_ | _], MsgDesc) ->
    [
        {code, hoconsc:mk(hoconsc:enum(Codes))},
        {message,
            hoconsc:mk(string(), #{
                desc => MsgDesc
            })}
    ].

file_schema(FileName) ->
    #{
        content => #{
            'multipart/form-data' => #{
                schema => #{
                    type => object,
                    properties => #{
                        FileName => #{type => string, format => binary}
                    }
                }
            }
        }
    }.

%%------------------------------------------------------------------------------
%% Private functions
%%------------------------------------------------------------------------------

filter_check_request_and_translate_body(Request, RequestMeta) ->
    translate_req(Request, RequestMeta, fun check_and_translate/3).

filter_check_request(Request, RequestMeta) ->
    translate_req(Request, RequestMeta, fun check_only/3).

translate_req(Request, #{module := Module, path := Path, method := Method}, CheckFun) ->
    #{Method := Spec} = apply(Module, schema, [Path]),
    try
        Params = maps:get(parameters, Spec, []),
        Body = maps:get('requestBody', Spec, []),
        {Bindings, QueryStr} = check_parameters(Request, Params, Module),
        NewBody = check_request_body(Request, Body, Module, CheckFun, hoconsc:is_schema(Body)),
        {ok, Request#{bindings => Bindings, query_string => QueryStr, body => NewBody}}
    catch
        throw:HoconError ->
            Msg = hocon_error_msg(HoconError),
            {400, 'BAD_REQUEST', Msg}
    end.

check_and_translate(Schema, Map, Opts) ->
    hocon_tconf:check_plain(Schema, Map, Opts).

check_only(Schema, Map, Opts) ->
    _ = hocon_tconf:check_plain(Schema, Map, Opts),
    Map.

support_check_schema(#{check_schema := true, translate_body := true}) ->
    #{filter => fun ?MODULE:filter_check_request_and_translate_body/2};
support_check_schema(#{check_schema := true}) ->
    #{filter => fun ?MODULE:filter_check_request/2};
support_check_schema(#{check_schema := Filter}) when is_function(Filter, 2) ->
    #{filter => Filter};
support_check_schema(_) ->
    #{filter => undefined}.

parse_spec_ref(Module, Path, Options) ->
    Schema =
        try
            erlang:apply(Module, schema, [Path])
            %% better error message
        catch
            error:Reason ->
                throw({error, #{mfa => {Module, schema, [Path]}, reason => Reason}})
        end,
    {Specs, Refs} = maps:fold(
        fun(Method, Meta, {Acc, RefsAcc}) ->
            (not lists:member(Method, ?METHODS)) andalso
                throw({error, #{module => Module, path => Path, method => Method}}),
            {Spec, SubRefs} = meta_to_spec(Meta, Module, Options),
            {Acc#{Method => Spec}, SubRefs ++ RefsAcc}
        end,
        {#{}, []},
        maps:without(['operationId'], Schema)
    ),
    {maps:get('operationId', Schema), Specs, Refs}.

check_parameters(Request, Spec, Module) ->
    #{bindings := Bindings, query_string := QueryStr} = Request,
    BindingsBin = maps:fold(
        fun(Key, Value, Acc) ->
            Acc#{atom_to_binary(Key) => Value}
        end,
        #{},
        Bindings
    ),
    check_parameter(Spec, BindingsBin, QueryStr, Module, #{}, #{}).

check_parameter([?REF(Fields) | Spec], Bindings, QueryStr, LocalMod, BindingsAcc, QueryStrAcc) ->
    check_parameter(
        [?R_REF(LocalMod, Fields) | Spec],
        Bindings,
        QueryStr,
        LocalMod,
        BindingsAcc,
        QueryStrAcc
    );
check_parameter(
    [?R_REF(Module, Fields) | Spec],
    Bindings,
    QueryStr,
    LocalMod,
    BindingsAcc,
    QueryStrAcc
) ->
    Params = apply(Module, fields, [Fields]),
    check_parameter(Params ++ Spec, Bindings, QueryStr, LocalMod, BindingsAcc, QueryStrAcc);
check_parameter([], _Bindings, _QueryStr, _Module, NewBindings, NewQueryStr) ->
    {NewBindings, NewQueryStr};
check_parameter([{Name, Type} | Spec], Bindings, QueryStr, Module, BindingsAcc, QueryStrAcc) ->
    Schema = ?INIT_SCHEMA#{roots => [{Name, Type}]},
    case hocon_schema:field_schema(Type, in) of
        path ->
            Option = #{atom_key => true},
            NewBindings = hocon_tconf:check_plain(Schema, Bindings, Option),
            NewBindingsAcc = maps:merge(BindingsAcc, NewBindings),
            check_parameter(Spec, Bindings, QueryStr, Module, NewBindingsAcc, QueryStrAcc);
        query ->
            Option = #{},
            NewQueryStr = hocon_tconf:check_plain(Schema, QueryStr, Option),
            NewQueryStrAcc = maps:merge(QueryStrAcc, NewQueryStr),
            check_parameter(Spec, Bindings, QueryStr, Module, BindingsAcc, NewQueryStrAcc)
    end.

check_request_body(#{body := Body}, Schema, Module, CheckFun, true) ->
    Type0 = hocon_schema:field_schema(Schema, type),
    Type =
        case Type0 of
            ?REF(StructName) -> ?R_REF(Module, StructName);
            _ -> Type0
        end,
    NewSchema = ?INIT_SCHEMA#{roots => [{root, Type}]},
    Option = #{required => false},
    #{<<"root">> := NewBody} = CheckFun(NewSchema, #{<<"root">> => Body}, Option),
    NewBody;
%% TODO not support nest object check yet, please use ref!
%% 'requestBody' = [ {per_page, mk(integer(), #{}},
%%                 {nest_object, [
%%                   {good_nest_1, mk(integer(), #{})},
%%                   {good_nest_2, mk(ref(?MODULE, good_ref), #{})}
%%                ]}
%% ]
check_request_body(#{body := Body}, Spec, _Module, CheckFun, false) when is_list(Spec) ->
    lists:foldl(
        fun({Name, Type}, Acc) ->
            Schema = ?INIT_SCHEMA#{roots => [{Name, Type}]},
            maps:merge(Acc, CheckFun(Schema, Body, #{}))
        end,
        #{},
        Spec
    );
%% requestBody => #{content => #{ 'application/octet-stream' =>
%% #{schema => #{ type => string, format => binary}}}
check_request_body(#{body := Body}, Spec, _Module, _CheckFun, false) when is_map(Spec) ->
    Body.

%% tags, description, summary, security, deprecated
meta_to_spec(Meta, Module, Options) ->
    {Params, Refs1} = parameters(maps:get(parameters, Meta, []), Module),
    {RequestBody, Refs2} = request_body(maps:get('requestBody', Meta, []), Module, Options),
    {Responses, Refs3} = responses(maps:get(responses, Meta, #{}), Module, Options),
    {
        generate_method_desc(to_spec(Meta, Params, RequestBody, Responses)),
        lists:usort(Refs1 ++ Refs2 ++ Refs3)
    }.

to_spec(Meta, Params, [], Responses) ->
    Spec = maps:without([parameters, 'requestBody', responses], Meta),
    Spec#{parameters => Params, responses => Responses};
to_spec(Meta, Params, RequestBody, Responses) ->
    Spec = to_spec(Meta, Params, [], Responses),
    maps:put('requestBody', RequestBody, Spec).

generate_method_desc(Spec = #{desc := _Desc}) ->
    Spec1 = trans_description(maps:remove(desc, Spec), Spec),
    trans_tags(Spec1);
generate_method_desc(Spec = #{description := _Desc}) ->
    Spec1 = trans_description(Spec, Spec),
    trans_tags(Spec1);
generate_method_desc(Spec) ->
    trans_tags(Spec).

trans_tags(Spec = #{tags := Tags}) ->
    Spec#{tags => [string:titlecase(to_bin(Tag)) || Tag <- Tags]};
trans_tags(Spec) ->
    Spec.

parameters(Params, Module) ->
    {SpecList, AllRefs} =
        lists:foldl(
            fun(Param, {Acc, RefsAcc}) ->
                case Param of
                    ?REF(StructName) ->
                        to_ref(Module, StructName, Acc, RefsAcc);
                    ?R_REF(RModule, StructName) ->
                        to_ref(RModule, StructName, Acc, RefsAcc);
                    {Name, Type} ->
                        In = hocon_schema:field_schema(Type, in),
                        In =:= undefined andalso
                            throw({error, <<"missing in:path/query field in parameters">>}),
                        Required = hocon_schema:field_schema(Type, required),
                        Default = hocon_schema:field_schema(Type, default),
                        HoconType = hocon_schema:field_schema(Type, type),
                        SchemaExtras = hocon_extract_map([enum, default], Type),
                        Meta = init_meta(Default),
                        {ParamType, Refs} = hocon_schema_to_spec(HoconType, Module),
                        Schema = maps:merge(maps:merge(ParamType, Meta), SchemaExtras),
                        Spec0 = init_prop(
                            [required | ?DEFAULT_FIELDS],
                            #{schema => Schema, name => Name, in => In},
                            Type
                        ),
                        Spec1 = trans_required(Spec0, Required, In),
                        Spec2 = trans_description(Spec1, Type),
                        {[Spec2 | Acc], Refs ++ RefsAcc}
                end
            end,
            {[], []},
            Params
        ),
    {lists:reverse(SpecList), AllRefs}.

hocon_extract_map(Keys, Type) ->
    lists:foldl(
        fun(K, M) ->
            case hocon_schema:field_schema(Type, K) of
                undefined -> M;
                V -> M#{K => V}
            end
        end,
        #{},
        Keys
    ).

init_meta(undefined) -> #{};
init_meta(Default) -> #{default => Default}.

init_prop(Keys, Init, Type) ->
    lists:foldl(
        fun(Key, Acc) ->
            case hocon_schema:field_schema(Type, Key) of
                undefined -> Acc;
                Schema -> Acc#{Key => to_bin(Schema)}
            end
        end,
        Init,
        Keys
    ).

trans_required(Spec, true, _) -> Spec#{required => true};
trans_required(Spec, _, path) -> Spec#{required => true};
trans_required(Spec, _, _) -> Spec.

trans_desc(Init, Hocon, Func, Name) ->
    Spec0 = trans_description(Init, Hocon),
    case Func =:= fun hocon_schema_to_spec/2 of
        true ->
            Spec0;
        false ->
            Spec1 = trans_label(Spec0, Hocon, Name),
            case Spec1 of
                #{description := _} -> Spec1;
                _ -> Spec1#{description => <<Name/binary, " Description">>}
            end
    end.

trans_description(Spec, Hocon) ->
    Desc =
        case desc_struct(Hocon) of
            undefined -> undefined;
            ?DESC(_, _) = Struct -> get_i18n(<<"desc">>, Struct, undefined);
            Struct -> to_bin(Struct)
        end,
    case Desc of
        undefined ->
            Spec;
        Desc ->
            Desc1 = binary:replace(Desc, [<<"\n">>], <<"<br/>">>, [global]),
            Spec#{description => Desc1}
    end.

get_i18n(Key, Struct, Default) ->
    {ok, #{cache := Cache, lang := Lang}} = emqx_dashboard:get_i18n(),
    Desc = hocon_schema:resolve_schema(Struct, Cache),
    emqx_map_lib:deep_get([Key, Lang], Desc, Default).

trans_label(Spec, Hocon, Default) ->
    Label =
        case desc_struct(Hocon) of
            ?DESC(_, _) = Struct -> get_i18n(<<"label">>, Struct, Default);
            _ -> Default
        end,
    Spec#{label => Label}.

desc_struct(Hocon) ->
    case hocon_schema:field_schema(Hocon, desc) of
        undefined ->
            case hocon_schema:field_schema(Hocon, description) of
                undefined -> get_ref_desc(Hocon);
                Struct1 -> Struct1
            end;
        Struct ->
            Struct
    end.

get_ref_desc(?R_REF(Mod, Name)) ->
    case erlang:function_exported(Mod, desc, 1) of
        true -> Mod:desc(Name);
        false -> undefined
    end;
get_ref_desc(_) ->
    undefined.

request_body(#{content := _} = Content, _Module, _Options) ->
    {Content, []};
request_body([], _Module, _Options) ->
    {[], []};
request_body(Schema, Module, Options) ->
    {{Props, Refs}, Examples} =
        case hoconsc:is_schema(Schema) of
            true ->
                HoconSchema = hocon_schema:field_schema(Schema, type),
                SchemaExamples = hocon_schema:field_schema(Schema, examples),
                {hocon_schema_to_spec(HoconSchema, Module), SchemaExamples};
            false ->
                {parse_object(Schema, Module, Options), undefined}
        end,
    {#{<<"content">> => content(Props, Examples)}, Refs}.

responses(Responses, Module, Options) ->
    {Spec, Refs, _, _} = maps:fold(fun response/3, {#{}, [], Module, Options}, Responses),
    {Spec, Refs}.

response(Status, ?DESC(_Mod, _Id) = Schema, {Acc, RefsAcc, Module, Options}) ->
    Desc = trans_description(#{}, #{desc => Schema}),
    {Acc#{integer_to_binary(Status) => Desc}, RefsAcc, Module, Options};
response(Status, Bin, {Acc, RefsAcc, Module, Options}) when is_binary(Bin) ->
    {Acc#{integer_to_binary(Status) => #{description => Bin}}, RefsAcc, Module, Options};
%% Support swagger raw object(file download).
%% TODO: multi type response(i.e. Support both 'application/json' and 'plain/text')
response(Status, #{content := _} = Content, {Acc, RefsAcc, Module, Options}) ->
    {Acc#{integer_to_binary(Status) => Content}, RefsAcc, Module, Options};
response(Status, ?REF(StructName), {Acc, RefsAcc, Module, Options}) ->
    response(Status, ?R_REF(Module, StructName), {Acc, RefsAcc, Module, Options});
response(Status, ?R_REF(_Mod, _Name) = RRef, {Acc, RefsAcc, Module, Options}) ->
    SchemaToSpec = schema_converter(Options),
    {Spec, Refs} = SchemaToSpec(RRef, Module),
    Content = content(Spec),
    {
        Acc#{
            integer_to_binary(Status) =>
                #{<<"content">> => Content}
        },
        Refs ++ RefsAcc,
        Module,
        Options
    };
response(Status, Schema, {Acc, RefsAcc, Module, Options}) ->
    case hoconsc:is_schema(Schema) of
        true ->
            Hocon = hocon_schema:field_schema(Schema, type),
            Examples = hocon_schema:field_schema(Schema, examples),
            {Spec, Refs} = hocon_schema_to_spec(Hocon, Module),
            Init = trans_description(#{}, Schema),
            Content = content(Spec, Examples),
            {
                Acc#{integer_to_binary(Status) => Init#{<<"content">> => Content}},
                Refs ++ RefsAcc,
                Module,
                Options
            };
        false ->
            {Props, Refs} = parse_object(Schema, Module, Options),
            Init = trans_description(#{}, Schema),
            Content = Init#{<<"content">> => content(Props)},
            {Acc#{integer_to_binary(Status) => Content}, Refs ++ RefsAcc, Module, Options}
    end.

components(Refs, Options) ->
    lists:sort(
        maps:fold(
            fun(K, V, Acc) -> [#{K => V} | Acc] end,
            [],
            components(Options, Refs, #{}, [])
        )
    ).

components(_Options, [], SpecAcc, []) ->
    SpecAcc;
components(Options, [], SpecAcc, SubRefAcc) ->
    components(Options, SubRefAcc, SpecAcc, []);
components(Options, [{Module, Field} | Refs], SpecAcc, SubRefsAcc) ->
    Props = hocon_schema_fields(Module, Field),
    Namespace = namespace(Module),
    {Object, SubRefs} = parse_object(Props, Module, Options),
    NewSpecAcc = SpecAcc#{?TO_REF(Namespace, Field) => Object},
    components(Options, Refs, NewSpecAcc, SubRefs ++ SubRefsAcc);
%% parameters in ref only have one value, not array
components(Options, [{Module, Field, parameter} | Refs], SpecAcc, SubRefsAcc) ->
    Props = hocon_schema_fields(Module, Field),
    {[Param], SubRefs} = parameters(Props, Module),
    Namespace = namespace(Module),
    NewSpecAcc = SpecAcc#{?TO_REF(Namespace, Field) => Param},
    components(Options, Refs, NewSpecAcc, SubRefs ++ SubRefsAcc).

hocon_schema_fields(Module, StructName) ->
    case apply(Module, fields, [StructName]) of
        #{fields := Fields, desc := _} ->
            %% evil here, as it's match hocon_schema's internal representation

            %% TODO: make use of desc ?
            Fields;
        Other ->
            Other
    end.

%% Semantic error at components.schemas.xxx:xx:xx
%% Component names can only contain the characters A-Z a-z 0-9 - . _
%% So replace ':' by '-'.
namespace(Module) ->
    case hocon_schema:namespace(Module) of
        undefined -> Module;
        NameSpace -> re:replace(to_bin(NameSpace), ":", "-", [global])
    end.

hocon_schema_to_spec(?R_REF(Module, StructName), _LocalModule) ->
    {#{<<"$ref">> => ?TO_COMPONENTS_SCHEMA(Module, StructName)}, [{Module, StructName}]};
hocon_schema_to_spec(?REF(StructName), LocalModule) ->
    {#{<<"$ref">> => ?TO_COMPONENTS_SCHEMA(LocalModule, StructName)}, [{LocalModule, StructName}]};
hocon_schema_to_spec(Type, LocalModule) when ?IS_TYPEREFL(Type) ->
    {typename_to_spec(lists:flatten(typerefl:name(Type)), LocalModule), []};
hocon_schema_to_spec(?ARRAY(Item), LocalModule) ->
    {Schema, Refs} = hocon_schema_to_spec(Item, LocalModule),
    {#{type => array, items => Schema}, Refs};
hocon_schema_to_spec(?LAZY(Item), LocalModule) ->
    hocon_schema_to_spec(Item, LocalModule);
hocon_schema_to_spec(?ENUM(Items), _LocalModule) ->
    {#{type => string, enum => Items}, []};
hocon_schema_to_spec(?MAP(Name, Type), LocalModule) ->
    {Schema, SubRefs} = hocon_schema_to_spec(Type, LocalModule),
    {
        #{
            <<"type">> => object,
            <<"properties">> => #{<<"$", (to_bin(Name))/binary>> => Schema}
        },
        SubRefs
    };
hocon_schema_to_spec(?UNION(Types), LocalModule) ->
    {OneOf, Refs} = lists:foldl(
        fun(Type, {Acc, RefsAcc}) ->
            {Schema, SubRefs} = hocon_schema_to_spec(Type, LocalModule),
            {[Schema | Acc], SubRefs ++ RefsAcc}
        end,
        {[], []},
        Types
    ),
    {#{<<"oneOf">> => OneOf}, Refs};
hocon_schema_to_spec(Atom, _LocalModule) when is_atom(Atom) ->
    {#{type => string, enum => [Atom]}, []}.

typename_to_spec("term()", _Mod) ->
    #{type => string, example => <<"any">>};
typename_to_spec("boolean()", _Mod) ->
    #{type => boolean};
typename_to_spec("binary()", _Mod) ->
    #{type => string};
typename_to_spec("float()", _Mod) ->
    #{type => number};
typename_to_spec("integer()", _Mod) ->
    #{type => integer};
typename_to_spec("non_neg_integer()", _Mod) ->
    #{type => integer, minimum => 0};
typename_to_spec("pos_integer()", _Mod) ->
    #{type => integer, minimum => 1};
typename_to_spec("number()", _Mod) ->
    #{type => number};
typename_to_spec("string()", _Mod) ->
    #{type => string};
typename_to_spec("atom()", _Mod) ->
    #{type => string};
typename_to_spec("epoch_second()", _Mod) ->
    #{
        <<"oneOf">> => [
            #{type => integer, example => 1640995200, description => <<"epoch-second">>},
            #{type => string, example => <<"2022-01-01T00:00:00.000Z">>, format => <<"date-time">>}
        ]
    };
typename_to_spec("epoch_millisecond()", _Mod) ->
    #{
        <<"oneOf">> => [
            #{type => integer, example => 1640995200000, description => <<"epoch-millisecond">>},
            #{type => string, example => <<"2022-01-01T00:00:00.000Z">>, format => <<"date-time">>}
        ]
    };
typename_to_spec("duration()", _Mod) ->
    #{type => string, example => <<"12m">>};
typename_to_spec("duration_s()", _Mod) ->
    #{type => string, example => <<"1h">>};
typename_to_spec("duration_ms()", _Mod) ->
    #{type => string, example => <<"32s">>};
typename_to_spec("percent()", _Mod) ->
    #{type => number, example => <<"12%">>};
typename_to_spec("file()", _Mod) ->
    #{type => string, example => <<"/path/to/file">>};
typename_to_spec("ip_port()", _Mod) ->
    #{type => string, example => <<"127.0.0.1:80">>};
<<<<<<< HEAD
typename_to_spec("write_syntax()", _Mod) ->
    #{
        type => string,
        example =>
            <<"${topic},clientid=${clientid}", " ", "payload=${payload},",
                "${clientid}_int_value=${payload.int_key}i,", "bool=${payload.bool}">>
    };
typename_to_spec("ip_ports()", _Mod) ->
    #{type => string, example => <<"127.0.0.1:80, 127.0.0.2:80">>};
=======
typename_to_spec("host_port()", _Mod) ->
    #{type => string, example => <<"example.host.domain:80">>};
>>>>>>> 155d4a98
typename_to_spec("url()", _Mod) ->
    #{type => string, example => <<"http://127.0.0.1">>};
typename_to_spec("connect_timeout()", Mod) ->
    typename_to_spec("timeout()", Mod);
typename_to_spec("timeout()", _Mod) ->
    #{
        <<"oneOf">> => [
            #{type => string, example => infinity},
            #{type => integer}
        ],
        example => infinity
    };
typename_to_spec("bytesize()", _Mod) ->
    #{type => string, example => <<"32MB">>};
typename_to_spec("wordsize()", _Mod) ->
    #{type => string, example => <<"1024KB">>};
typename_to_spec("map()", _Mod) ->
    #{type => object, example => #{}};
typename_to_spec("#{" ++ _, Mod) ->
    typename_to_spec("map()", Mod);
typename_to_spec("qos()", _Mod) ->
    #{type => string, enum => [0, 1, 2]};
typename_to_spec("{binary(), binary()}", _Mod) ->
    #{type => object, example => #{}};
typename_to_spec("comma_separated_list()", _Mod) ->
    #{type => string, example => <<"item1,item2">>};
typename_to_spec("comma_separated_binary()", _Mod) ->
    #{type => string, example => <<"item1,item2">>};
typename_to_spec("comma_separated_atoms()", _Mod) ->
    #{type => string, example => <<"item1,item2">>};
typename_to_spec("pool_type()", _Mod) ->
    #{type => string, enum => [random, hash]};
typename_to_spec("log_level()", _Mod) ->
    #{
        type => string,
        enum => [debug, info, notice, warning, error, critical, alert, emergency, all]
    };
typename_to_spec("rate()", _Mod) ->
    #{type => string, example => <<"10MB">>};
typename_to_spec("capacity()", _Mod) ->
    #{type => string, example => <<"100MB">>};
typename_to_spec("burst_rate()", _Mod) ->
    %% 0/0s = no burst
    #{type => string, example => <<"10MB">>};
typename_to_spec("failure_strategy()", _Mod) ->
    #{type => string, example => <<"force">>};
typename_to_spec("initial()", _Mod) ->
    #{type => string, example => <<"0MB">>};
typename_to_spec("bucket_name()", _Mod) ->
    #{type => string, example => <<"retainer">>};
typename_to_spec(Name, Mod) ->
    Spec = range(Name),
    Spec1 = remote_module_type(Spec, Name, Mod),
    Spec2 = typerefl_array(Spec1, Name, Mod),
    Spec3 = integer(Spec2, Name),
    Spec3 =:= nomatch andalso
        throw({error, #{msg => <<"Unsupported Type">>, type => Name, module => Mod}}),
    Spec3.

range(Name) ->
    case string:split(Name, "..") of
        %% 1..10 1..inf -inf..10
        [MinStr, MaxStr] ->
            Schema = #{type => integer},
            Schema1 = add_integer_prop(Schema, minimum, MinStr),
            add_integer_prop(Schema1, maximum, MaxStr);
        _ ->
            nomatch
    end.

%% Module:Type
remote_module_type(nomatch, Name, Mod) ->
    case string:split(Name, ":") of
        [_Module, Type] -> typename_to_spec(Type, Mod);
        _ -> nomatch
    end;
remote_module_type(Spec, _Name, _Mod) ->
    Spec.

%% [string()] or [integer()] or [xxx].
typerefl_array(nomatch, Name, Mod) ->
    case string:trim(Name, leading, "[") of
        Name ->
            nomatch;
        Name1 ->
            case string:trim(Name1, trailing, "]") of
                Name1 ->
                    notmatch;
                Name2 ->
                    Schema = typename_to_spec(Name2, Mod),
                    #{type => array, items => Schema}
            end
    end;
typerefl_array(Spec, _Name, _Mod) ->
    Spec.

%% integer(1)
integer(nomatch, Name) ->
    case string:to_integer(Name) of
        {Int, []} -> #{type => integer, enum => [Int], default => Int};
        _ -> nomatch
    end;
integer(Spec, _Name) ->
    Spec.

add_integer_prop(Schema, Key, Value) ->
    case string:to_integer(Value) of
        {error, no_integer} -> Schema;
        {Int, []} when Key =:= minimum -> Schema#{Key => Int};
        {Int, []} -> Schema#{Key => Int}
    end.

to_bin(List) when is_list(List) ->
    case io_lib:printable_list(List) of
        true -> unicode:characters_to_binary(List);
        false -> List
    end;
to_bin(Boolean) when is_boolean(Boolean) -> Boolean;
to_bin(Atom) when is_atom(Atom) -> atom_to_binary(Atom, utf8);
to_bin({Type, Args}) ->
    unicode:characters_to_binary(io_lib:format("~ts(~p)", [Type, Args]));
to_bin(X) ->
    X.

parse_object(PropList = [_ | _], Module, Options) when is_list(PropList) ->
    {Props, Required, Refs} =
        lists:foldl(
            fun({Name, Hocon}, {Acc, RequiredAcc, RefsAcc}) ->
                NameBin = to_bin(Name),
                case hoconsc:is_schema(Hocon) of
                    true ->
                        HoconType = hocon_schema:field_schema(Hocon, type),
                        Init0 = init_prop([default | ?DEFAULT_FIELDS], #{}, Hocon),
                        SchemaToSpec = schema_converter(Options),
                        Init = trans_desc(Init0, Hocon, SchemaToSpec, NameBin),
                        {Prop, Refs1} = SchemaToSpec(HoconType, Module),
                        NewRequiredAcc =
                            case is_required(Hocon) of
                                true -> [NameBin | RequiredAcc];
                                false -> RequiredAcc
                            end,
                        {
                            [{NameBin, maps:merge(Prop, Init)} | Acc],
                            NewRequiredAcc,
                            Refs1 ++ RefsAcc
                        };
                    false ->
                        {SubObject, SubRefs} = parse_object(Hocon, Module, Options),
                        {[{NameBin, SubObject} | Acc], RequiredAcc, SubRefs ++ RefsAcc}
                end
            end,
            {[], [], []},
            PropList
        ),
    Object = #{<<"type">> => object, <<"properties">> => lists:reverse(Props)},
    case Required of
        [] -> {Object, Refs};
        _ -> {maps:put(required, Required, Object), Refs}
    end;
parse_object(Other, Module, Options) ->
    erlang:throw(
        {error, #{
            msg => <<"Object only supports not empty proplists">>,
            args => Other,
            module => Module,
            options => Options
        }}
    ).

is_required(Hocon) ->
    hocon_schema:field_schema(Hocon, required) =:= true.

content(ApiSpec) ->
    content(ApiSpec, undefined).

content(ApiSpec, undefined) ->
    #{<<"application/json">> => #{<<"schema">> => ApiSpec}};
content(ApiSpec, Examples) when is_map(Examples) ->
    #{<<"application/json">> => Examples#{<<"schema">> => ApiSpec}}.

to_ref(Mod, StructName, Acc, RefsAcc) ->
    Ref = #{<<"$ref">> => ?TO_COMPONENTS_PARAM(Mod, StructName)},
    {[Ref | Acc], [{Mod, StructName, parameter} | RefsAcc]}.

schema_converter(Options) ->
    maps:get(schema_converter, Options, fun hocon_schema_to_spec/2).

hocon_error_msg(Reason) ->
    emqx_misc:readable_error_msg(Reason).<|MERGE_RESOLUTION|>--- conflicted
+++ resolved
@@ -670,7 +670,8 @@
     #{type => string, example => <<"/path/to/file">>};
 typename_to_spec("ip_port()", _Mod) ->
     #{type => string, example => <<"127.0.0.1:80">>};
-<<<<<<< HEAD
+typename_to_spec("host_port()", _Mod) ->
+    #{type => string, example => <<"example.host.domain:80">>};
 typename_to_spec("write_syntax()", _Mod) ->
     #{
         type => string,
@@ -678,12 +679,6 @@
             <<"${topic},clientid=${clientid}", " ", "payload=${payload},",
                 "${clientid}_int_value=${payload.int_key}i,", "bool=${payload.bool}">>
     };
-typename_to_spec("ip_ports()", _Mod) ->
-    #{type => string, example => <<"127.0.0.1:80, 127.0.0.2:80">>};
-=======
-typename_to_spec("host_port()", _Mod) ->
-    #{type => string, example => <<"example.host.domain:80">>};
->>>>>>> 155d4a98
 typename_to_spec("url()", _Mod) ->
     #{type => string, example => <<"http://127.0.0.1">>};
 typename_to_spec("connect_timeout()", Mod) ->
