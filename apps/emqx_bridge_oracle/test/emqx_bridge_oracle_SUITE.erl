--- conflicted
+++ resolved
@@ -244,153 +244,12 @@
     end,
     ok.
 
-<<<<<<< HEAD
 scan_table(TCConfig) ->
     {ok, Conn} = new_jamdb_connection(TCConfig),
     try
         jamdb_oracle:sql_query(Conn, "select * from mqtt_test")
     after
         close_jamdb_connection(Conn)
-=======
-oracle_config(TestCase, _ConnectionType, Config) ->
-    UniqueNum = integer_to_binary(erlang:unique_integer()),
-    OracleHost = ?config(oracle_host, Config),
-    OraclePort = ?config(oracle_port, Config),
-    Name = <<
-        (atom_to_binary(TestCase))/binary, UniqueNum/binary
-    >>,
-    ServerURL = iolist_to_binary([
-        OracleHost,
-        ":",
-        integer_to_binary(OraclePort)
-    ]),
-    ConfigString =
-        io_lib:format(
-            "bridges.oracle.~s {\n"
-            "  enable = true\n"
-            "  sid = \"~s\"\n"
-            "  server = \"~s\"\n"
-            "  username = \"system\"\n"
-            "  password = \"oracle\"\n"
-            "  pool_size = 1\n"
-            "  sql = \"~s\"\n"
-            "  resource_opts = {\n"
-            "     health_check_interval = \"1s\"\n"
-            "     request_ttl = \"30s\"\n"
-            "     query_mode = \"async\"\n"
-            "     batch_size = 3\n"
-            "     batch_time = \"3s\"\n"
-            "     worker_pool_size = 1\n"
-            "  }\n"
-            "}\n",
-            [
-                Name,
-                ?SID,
-                ServerURL,
-                sql_insert_template_for_bridge()
-            ]
-        ),
-    {Name, ConfigString, parse_and_check(ConfigString, Name)}.
-
-parse_and_check(ConfigString, Name) ->
-    {ok, RawConf} = hocon:binary(ConfigString, #{format => map}),
-    TypeBin = ?BRIDGE_TYPE_BIN,
-    hocon_tconf:check_plain(emqx_bridge_schema, RawConf, #{required => false, atom_key => false}),
-    #{<<"bridges">> := #{TypeBin := #{Name := Config}}} = RawConf,
-    Config.
-
-resource_id(Config) ->
-    Type = ?BRIDGE_TYPE_BIN,
-    Name = ?config(oracle_name, Config),
-    <<"connector:", Type/binary, ":", Name/binary>>.
-
-action_id(Config) ->
-    Type = ?BRIDGE_TYPE_BIN,
-    Name = ?config(oracle_name, Config),
-    emqx_bridge_v2:id(Type, Name).
-
-bridge_id(Config) ->
-    Type = ?BRIDGE_TYPE_BIN,
-    Name = ?config(oracle_name, Config),
-    emqx_bridge_resource:bridge_id(Type, Name).
-
-create_bridge(Config) ->
-    create_bridge(Config, _Overrides = #{}).
-
-create_bridge(Config, Overrides) ->
-    Type = ?BRIDGE_TYPE_BIN,
-    Name = ?config(oracle_name, Config),
-    OracleConfig0 = ?config(oracle_config, Config),
-    OracleConfig = emqx_utils_maps:deep_merge(OracleConfig0, Overrides),
-    emqx_bridge_testlib:create_bridge_api(Type, Name, OracleConfig).
-
-create_bridge_api(Config) ->
-    create_bridge_api(Config, _Overrides = #{}).
-
-create_bridge_api(Config, Overrides) ->
-    TypeBin = ?BRIDGE_TYPE_BIN,
-    Name = ?config(oracle_name, Config),
-    OracleConfig0 = ?config(oracle_config, Config),
-    OracleConfig = emqx_utils_maps:deep_merge(OracleConfig0, Overrides),
-    Params = OracleConfig#{<<"type">> => TypeBin, <<"name">> => Name},
-    Path = emqx_mgmt_api_test_util:api_path(["bridges"]),
-    AuthHeader = emqx_mgmt_api_test_util:auth_header_(),
-    Opts = #{return_all => true},
-    ct:pal("creating bridge (via http): ~p", [Params]),
-    Res =
-        case emqx_mgmt_api_test_util:request_api(post, Path, "", AuthHeader, Params, Opts) of
-            {ok, {Status, Headers, Body0}} ->
-                _ = emqx_bridge_v2_testlib:kickoff_action_health_check(TypeBin, Name),
-                {ok, {Status, Headers, emqx_utils_json:decode(Body0)}};
-            {error, {Status, Headers, Body0}} ->
-                {error, {Status, Headers, emqx_bridge_testlib:try_decode_error(Body0)}};
-            Error ->
-                Error
-        end,
-    ct:pal("bridge create result: ~p", [Res]),
-    Res.
-
-update_bridge_api(Config) ->
-    update_bridge_api(Config, _Overrides = #{}).
-
-update_bridge_api(Config, Overrides) ->
-    TypeBin = ?BRIDGE_TYPE_BIN,
-    Name = ?config(oracle_name, Config),
-    OracleConfig0 = ?config(oracle_config, Config),
-    OracleConfig = emqx_utils_maps:deep_merge(OracleConfig0, Overrides),
-    BridgeId = emqx_bridge_resource:bridge_id(TypeBin, Name),
-    Params = OracleConfig#{<<"type">> => TypeBin, <<"name">> => Name},
-    Path = emqx_mgmt_api_test_util:api_path(["bridges", BridgeId]),
-    AuthHeader = emqx_mgmt_api_test_util:auth_header_(),
-    Opts = #{return_all => true},
-    ct:pal("updating bridge (via http): ~p", [Params]),
-    Res =
-        case emqx_mgmt_api_test_util:request_api(put, Path, "", AuthHeader, Params, Opts) of
-            {ok, {_Status, _Headers, Body0}} ->
-                _ = emqx_bridge_v2_testlib:kickoff_action_health_check(TypeBin, Name),
-                {ok, emqx_utils_json:decode(Body0)};
-            Error ->
-                Error
-        end,
-    ct:pal("bridge update result: ~p", [Res]),
-    Res.
-
-probe_bridge_api(Config) ->
-    probe_bridge_api(Config, _Overrides = #{}).
-
-probe_bridge_api(Config, Overrides) ->
-    TypeBin = ?BRIDGE_TYPE_BIN,
-    Name = ?config(oracle_name, Config),
-    OracleConfig0 = ?config(oracle_config, Config),
-    OracleConfig = emqx_utils_maps:deep_merge(OracleConfig0, Overrides),
-    case emqx_bridge_testlib:probe_bridge_api(TypeBin, Name, OracleConfig) of
-        {ok, {{_, 204, _}, _Headers, _Body0} = Res0} ->
-            {ok, Res0};
-        {error, {Status, Headers, Body0}} ->
-            {error, {Status, Headers, emqx_bridge_testlib:try_decode_error(Body0)}};
-        Error ->
-            Error
->>>>>>> 30033d6c
     end.
 
 probe_action_api(TCConfig, Overrides) ->
@@ -638,8 +497,6 @@
 
 %% Checks that we report the connector as `?status_disconnected` when `ecpool` supervision
 %% tree is unhealthy for any reason.
-%% N.B.: this is currently (5.x) commeneted out due to test suite incompatibilites.
-%% Uncomment when syncing to 6.0
-%% t_ecpool_workers_crash(TCConfig) ->
-%%     ok = emqx_bridge_v2_testlib:t_ecpool_workers_crash(TCConfig),
-%%     ok.+t_ecpool_workers_crash(TCConfig) ->
+    ok = emqx_bridge_v2_testlib:t_ecpool_workers_crash(TCConfig),
+    ok.