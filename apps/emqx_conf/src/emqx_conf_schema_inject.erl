%%--------------------------------------------------------------------
%% Copyright (c) 2024-2025 EMQ Technologies Co., Ltd. All Rights Reserved.
%%
%% Licensed under the Apache License, Version 2.0 (the "License");
%% you may not use this file except in compliance with the License.
%% You may obtain a copy of the License at
%%
%%     http://www.apache.org/licenses/LICENSE-2.0
%%
%% Unless required by applicable law or agreed to in writing, software
%% distributed under the License is distributed on an "AS IS" BASIS,
%% WITHOUT WARRANTIES OR CONDITIONS OF ANY KIND, either express or implied.
%% See the License for the specific language governing permissions and
%% limitations under the License.
%%--------------------------------------------------------------------

-module(emqx_conf_schema_inject).

-export([schemas/0]).

schemas() ->
    schemas(emqx_release:edition()).

schemas(Edition) ->
    mria(Edition) ++
        auth_ext(Edition) ++
        cluster_linking(Edition) ++
        authn(Edition) ++
        authz() ++
        shared_subs(Edition) ++
        bridges(Edition) ++
        customized(Edition).

mria(ce) ->
    [];
mria(ee) ->
    [emqx_enterprise_schema].

auth_ext(ce) ->
    [];
auth_ext(ee) ->
    [emqx_auth_ext_schema].

cluster_linking(ce) ->
    [];
cluster_linking(ee) ->
    [emqx_cluster_link_schema].

authn(Edition) ->
    [{emqx_authn_schema, authn_mods(Edition)}].

authn_mods(ce) ->
    [
        emqx_authn_mnesia_schema,
        emqx_authn_mysql_schema,
        emqx_authn_postgresql_schema,
        emqx_authn_mongodb_schema,
        emqx_authn_redis_schema,
        emqx_authn_http_schema,
        emqx_authn_jwt_schema,
        emqx_authn_scram_mnesia_schema,
        emqx_authn_ldap_schema
    ];
authn_mods(ee) ->
    authn_mods(ce) ++
        [
            emqx_gcp_device_authn_schema,
            emqx_authn_scram_restapi_schema,
            emqx_authn_kerberos_schema,
            emqx_authn_cinfo_schema
        ].

authz() ->
    [{emqx_authz_schema, authz_mods()}].

authz_mods() ->
    [
        emqx_authz_file_schema,
        emqx_authz_mnesia_schema,
        emqx_authz_http_schema,
        emqx_authz_redis_schema,
        emqx_authz_mysql_schema,
        emqx_authz_postgresql_schema,
        emqx_authz_mongodb_schema,
        emqx_authz_ldap_schema
    ].

shared_subs(ee) ->
    [emqx_ds_shared_sub_schema];
shared_subs(ce) ->
    [].

bridges(ee) ->
    [] ++ bridges(ce);
bridges(ce) ->
    [emqx_bridge_mqtt_connector_schema].

%% Add more schemas here.
<<<<<<< HEAD
customized(ee) ->
    [emqx_bridge_disk_log_connector_schema];
customized(_Edition) ->
=======
customized(_) ->
>>>>>>> af377413
    [].<|MERGE_RESOLUTION|>--- conflicted
+++ resolved
@@ -91,16 +91,11 @@
     [].
 
 bridges(ee) ->
-    [] ++ bridges(ce);
+    [emqx_bridge_disk_log_connector_schema] ++
+        bridges(ce);
 bridges(ce) ->
     [emqx_bridge_mqtt_connector_schema].
 
 %% Add more schemas here.
-<<<<<<< HEAD
-customized(ee) ->
-    [emqx_bridge_disk_log_connector_schema];
-customized(_Edition) ->
-=======
 customized(_) ->
->>>>>>> af377413
     [].