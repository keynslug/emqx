--- conflicted
+++ resolved
@@ -478,7 +478,6 @@
     end,
     ok.
 
-<<<<<<< HEAD
 %% Note: it's not possible to setup a true named instance in linux/docker; we only verify
 %% here that the notation for named instances work.  When explicitly defining the port,
 %% the ODBC driver will connect to whatever instance is running on said port, regardless
@@ -534,7 +533,7 @@
         send_message(Config, #{id => <<"123">>})
     ),
     ok.
-=======
+
 %% Checks that we report the connector as `?status_disconnected` when `ecpool` supervision
 %% tree is unhealthy for any reason.
 %% N.B.: this is currently (5.x) commeneted out due to test suite incompatibilites.
@@ -542,7 +541,6 @@
 %% t_ecpool_workers_crash(TCConfig) ->
 %%     ok = emqx_bridge_v2_testlib:t_ecpool_workers_crash(TCConfig),
 %%     ok.
->>>>>>> 36bafc91
 
 %%------------------------------------------------------------------------------
 %% Helper fns
