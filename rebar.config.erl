-module('rebar.config').

-export([do/2]).

do(Dir, CONFIG) ->
    ok = assert_otp(),
    ok = warn_profile_env(),
    case iolist_to_binary(Dir) of
        <<".">> ->
            C1 = deps(CONFIG),
            Config = dialyzer(C1),
            maybe_dump(Config ++ [{overrides, overrides()}] ++ coveralls() ++ config());
        _ ->
            CONFIG
    end.

assert_otp() ->
    Oldest = 24,
    Latest = 25,
    OtpRelease = list_to_integer(erlang:system_info(otp_release)),
    case OtpRelease < Oldest orelse OtpRelease > Latest of
        true ->
            io:format(
                standard_error,
                "ERROR: Erlang/OTP version ~p found. min=~p, recommended=~p~n",
                [OtpRelease, Oldest, Latest]
            ),
            halt(1);
        false when OtpRelease =/= Latest ->
            io:format(
                "WARNING: Erlang/OTP version ~p found, recommended==~p~n",
                [OtpRelease, Latest]
            );
        false ->
            ok
    end.

bcrypt() ->
    {bcrypt, {git, "https://github.com/emqx/erlang-bcrypt.git", {tag, "0.6.0"}}}.

quicer() ->
    {quicer, {git, "https://github.com/emqx/quic.git", {tag, "0.0.114"}}}.

jq() ->
    {jq, {git, "https://github.com/emqx/jq", {tag, "v0.3.9"}}}.

deps(Config) ->
    {deps, OldDeps} = lists:keyfind(deps, 1, Config),
    MoreDeps =
        [bcrypt() || provide_bcrypt_dep()] ++
            [jq() || is_jq_supported()] ++
            [quicer() || is_quicer_supported()],
    lists:keystore(deps, 1, Config, {deps, OldDeps ++ MoreDeps}).

overrides() ->
    [{add, [{extra_src_dirs, [{"etc", [{recursive, true}]}]}]}] ++ snabbkaffe_overrides().

%% Temporary workaround for a rebar3 erl_opts duplication
%% bug. Ideally, we want to set this define globally
snabbkaffe_overrides() ->
    Apps = [snabbkaffe, ekka, mria, gen_rpc],
    [{add, App, [{erl_opts, [{d, snk_kind, msg}]}]} || App <- Apps].

config() ->
    [
        {cover_enabled, is_cover_enabled()},
        {profiles, profiles()},
        {plugins, plugins()}
    ].

is_cover_enabled() ->
    case os:getenv("ENABLE_COVER_COMPILE") of
        "1" -> true;
        "true" -> true;
        _ -> false
    end.

is_enterprise(ce) -> false;
is_enterprise(ee) -> true.

is_community_umbrella_app("apps/emqx_bridge_kafka") -> false;
is_community_umbrella_app("apps/emqx_bridge_gcp_pubsub") -> false;
is_community_umbrella_app("apps/emqx_bridge_cassandra") -> false;
is_community_umbrella_app("apps/emqx_bridge_opents") -> false;
is_community_umbrella_app("apps/emqx_bridge_clickhouse") -> false;
is_community_umbrella_app("apps/emqx_bridge_dynamo") -> false;
is_community_umbrella_app("apps/emqx_bridge_hstreamdb") -> false;
is_community_umbrella_app("apps/emqx_bridge_influxdb") -> false;
is_community_umbrella_app("apps/emqx_bridge_matrix") -> false;
is_community_umbrella_app("apps/emqx_bridge_mongodb") -> false;
is_community_umbrella_app("apps/emqx_bridge_mysql") -> false;
is_community_umbrella_app("apps/emqx_bridge_pgsql") -> false;
is_community_umbrella_app("apps/emqx_bridge_redis") -> false;
is_community_umbrella_app("apps/emqx_bridge_rocketmq") -> false;
is_community_umbrella_app("apps/emqx_bridge_tdengine") -> false;
is_community_umbrella_app("apps/emqx_bridge_timescale") -> false;
<<<<<<< HEAD
is_community_umbrella_app("apps/emqx_ft") -> false;
is_community_umbrella_app("apps/emqx_s3") -> false;
=======
is_community_umbrella_app("apps/emqx_bridge_oracle") -> false;
is_community_umbrella_app("apps/emqx_oracle") -> false;
>>>>>>> 335d948b
is_community_umbrella_app(_) -> true.

is_jq_supported() ->
    not (false =/= os:getenv("BUILD_WITHOUT_JQ") orelse
        is_win32()) orelse
        "1" == os:getenv("BUILD_WITH_JQ").

is_quicer_supported() ->
    not (false =/= os:getenv("BUILD_WITHOUT_QUIC") orelse
        is_macos() orelse
        is_win32() orelse is_centos_6()) orelse
        "1" == os:getenv("BUILD_WITH_QUIC").

is_rocksdb_supported() ->
    not (false =/= os:getenv("BUILD_WITHOUT_ROCKSDB") orelse
        is_raspbian()) orelse
        "1" == os:getenv("BUILD_WITH_ROCKSDB").

is_macos() ->
    {unix, darwin} =:= os:type().

is_centos_6() ->
    %% reason:
    %% glibc is too old
    case file:read_file("/etc/centos-release") of
        {ok, <<"CentOS release 6", _/binary>>} ->
            true;
        _ ->
            false
    end.

is_raspbian() ->
    case os_cmd("./scripts/get-distro.sh") of
        "raspbian" ++ _ ->
            true;
        _ ->
            false
    end.

is_win32() ->
    win32 =:= element(1, os:type()).

project_app_dirs() ->
    project_app_dirs(get_edition_from_profile_env()).

project_app_dirs(Edition) ->
    IsEnterprise = is_enterprise(Edition),
    UmbrellaApps = [
        Path
     || Path <- filelib:wildcard("apps/*"),
        is_community_umbrella_app(Path) orelse IsEnterprise
    ],
    UmbrellaApps ++
        case IsEnterprise of
            true -> ["lib-ee/*"];
            false -> []
        end.

plugins() ->
    [
        %{relup_helper, {git, "https://github.com/emqx/relup_helper", {tag, "2.1.0"}}},
        %% emqx main project does not require port-compiler
        %% pin at root level for deterministic
        {pc, "v1.14.0"}
    ] ++
        %% test plugins are concatenated to default profile plugins
        %% otherwise rebar3 test profile runs are super slow
        test_plugins().

test_plugins() ->
    [
        {rebar3_proper, "0.12.1"},
        {coveralls, {git, "https://github.com/emqx/coveralls-erl", {tag, "v2.2.0-emqx-1"}}}
    ].

test_deps() ->
    [
        {bbmustache, "1.10.0"},
        {meck, "0.9.2"},
        {proper, "1.4.0"},
        {er_coap_client, {git, "https://github.com/emqx/er_coap_client", {tag, "v1.0.5"}}},
        {erl_csv, "0.2.0"}
    ].

common_compile_opts() ->
    common_compile_opts(get_edition_from_profile_env(), undefined).

common_compile_opts(Edition, Vsn) ->
    % always include debug_info
    [
        debug_info,
        {compile_info, [{emqx_vsn, Vsn} || Vsn /= undefined]},
        {d, 'EMQX_RELEASE_EDITION', Edition}
    ] ++
        [{d, 'EMQX_BENCHMARK'} || os:getenv("EMQX_BENCHMARK") =:= "1"] ++
        [{d, 'BUILD_WITHOUT_QUIC'} || not is_quicer_supported()].

warn_profile_env() ->
    case os:getenv("PROFILE") of
        false ->
            io:format(
                standard_error,
                "WARN: environment variable PROFILE is not set, using 'emqx-enterprise'~n",
                []
            );
        _ ->
            ok
    end.

%% this function is only used for test/check profiles
get_edition_from_profile_env() ->
    case os:getenv("PROFILE") of
        "emqx-enterprise" ++ _ ->
            ee;
        "emqx" ++ _ ->
            ce;
        false ->
            ee;
        V ->
            io:format(standard_error, "ERROR: bad_PROFILE ~p~n", [V]),
            exit(bad_PROFILE)
    end.

prod_compile_opts(Edition, Vsn) ->
    [
        compressed,
        deterministic,
        warnings_as_errors
        | common_compile_opts(Edition, Vsn)
    ].

prod_overrides() ->
    [{add, [{erl_opts, [deterministic]}]}].

profiles() ->
    case get_edition_from_profile_env() of
        ee ->
            profiles_ee();
        ce ->
            profiles_ce()
    end ++ profiles_dev().

profiles_ce() ->
    Vsn = get_vsn(emqx),
    [
        {'emqx', [
            {erl_opts, prod_compile_opts(ce, Vsn)},
            {relx, relx(Vsn, cloud, bin, ce)},
            {overrides, prod_overrides()},
            {project_app_dirs, project_app_dirs(ce)}
        ]},
        {'emqx-pkg', [
            {erl_opts, prod_compile_opts(ce, Vsn)},
            {relx, relx(Vsn, cloud, pkg, ce)},
            {overrides, prod_overrides()},
            {project_app_dirs, project_app_dirs(ce)}
        ]}
    ].

profiles_ee() ->
    Vsn = get_vsn('emqx-enterprise'),
    [
        {'emqx-enterprise', [
            {erl_opts, prod_compile_opts(ee, Vsn)},
            {relx, relx(Vsn, cloud, bin, ee)},
            {overrides, prod_overrides()},
            {project_app_dirs, project_app_dirs(ee)}
        ]},
        {'emqx-enterprise-pkg', [
            {erl_opts, prod_compile_opts(ee, Vsn)},
            {relx, relx(Vsn, cloud, pkg, ee)},
            {overrides, prod_overrides()},
            {project_app_dirs, project_app_dirs(ee)}
        ]}
    ].

%% EE has more files than CE, always test/check with EE options.
profiles_dev() ->
    [
        {check, [
            {erl_opts, common_compile_opts()},
            {project_app_dirs, project_app_dirs()}
        ]},
        {test, [
            {deps, test_deps()},
            {erl_opts, common_compile_opts() ++ erl_opts_i()},
            {extra_src_dirs, [{"test", [{recursive, true}]}]},
            {project_app_dirs, project_app_dirs()}
        ]}
    ].

%% RelType: cloud (full size)
%% PkgType: bin | pkg
%% Edition: ce (opensource) | ee (enterprise)
relx(Vsn, RelType, PkgType, Edition) ->
    [
        {include_src, false},
        {include_erts, true},
        {extended_start_script, false},
        {generate_start_script, false},
        {sys_config, false},
        {vm_args, false},
        {release, {emqx, Vsn}, relx_apps(RelType, Edition)},
        {overlay, relx_overlay(RelType, Edition)},
        {overlay_vars_values,
            build_info() ++
                [
                    {emqx_description, emqx_description(RelType, Edition)}
                    | overlay_vars(RelType, PkgType, Edition)
                ]}
    ].

%% Make a HOCON compatible format
build_info() ->
    Os = os_cmd("./scripts/get-distro.sh"),
    [
        {build_info_arch, erlang:system_info(system_architecture)},
        {build_info_wordsize, rebar_utils:wordsize()},
        {build_info_os, Os},
        {build_info_erlang, rebar_utils:otp_release()},
        {build_info_elixir, none},
        {build_info_relform, relform()}
    ].

relform() ->
    case os:getenv("EMQX_REL_FORM") of
        false -> "tgz";
        Other -> Other
    end.

emqx_description(cloud, ee) -> "EMQX Enterprise";
emqx_description(cloud, ce) -> "EMQX".

overlay_vars(cloud, PkgType, Edition) ->
    [
        {emqx_default_erlang_cookie, "emqxsecretcookie"}
    ] ++
        overlay_vars_pkg(PkgType) ++
        overlay_vars_edition(Edition).

overlay_vars_edition(ce) ->
    [
        {emqx_schema_mod, emqx_conf_schema},
        {is_enterprise, "no"}
    ];
overlay_vars_edition(ee) ->
    [
        {emqx_schema_mod, emqx_ee_conf_schema},
        {is_enterprise, "yes"}
    ].

%% vars per packaging type, bin(zip/tar.gz/docker) or pkg(rpm/deb)
overlay_vars_pkg(bin) ->
    [
        {platform_data_dir, "data"},
        {platform_etc_dir, "etc"},
        {platform_plugins_dir, "plugins"},
        {runner_bin_dir, "$RUNNER_ROOT_DIR/bin"},
        {emqx_etc_dir, "$RUNNER_ROOT_DIR/etc"},
        {runner_lib_dir, "$RUNNER_ROOT_DIR/lib"},
        {runner_log_dir, "$RUNNER_ROOT_DIR/log"},
        {runner_user, ""},
        {is_elixir, "no"}
    ];
overlay_vars_pkg(pkg) ->
    [
        {platform_data_dir, "/var/lib/emqx"},
        {platform_etc_dir, "/etc/emqx"},
        {platform_plugins_dir, "/var/lib/emqx/plugins"},
        {runner_bin_dir, "/usr/bin"},
        {emqx_etc_dir, "/etc/emqx"},
        {runner_lib_dir, "$RUNNER_ROOT_DIR/lib"},
        {runner_log_dir, "/var/log/emqx"},
        {runner_user, "emqx"},
        {is_elixir, "no"}
    ].

relx_apps(ReleaseType, Edition) ->
    [
        kernel,
        sasl,
        crypto,
        public_key,
        asn1,
        syntax_tools,
        ssl,
        os_mon,
        inets,
        compiler,
        runtime_tools,
        redbug,
        xmerl,
        {hocon, load},
        telemetry,
        % started by emqx_machine
        {emqx, load},
        {emqx_conf, load},
        emqx_machine
    ] ++
        [{mnesia_rocksdb, load} || is_rocksdb_supported()] ++
        [
            {mnesia, load},
            {ekka, load},
            {emqx_plugin_libs, load},
            {esasl, load},
            observer_cli,
            {tools, load},
            {covertool, load},
            % started by emqx_machine
            {system_monitor, load},
            {emqx_utils, load},
            emqx_http_lib,
            emqx_resource,
            emqx_connector,
            emqx_authn,
            emqx_authz,
            emqx_auto_subscribe,
            emqx_gateway,
            emqx_gateway_stomp,
            emqx_gateway_mqttsn,
            emqx_gateway_coap,
            emqx_gateway_lwm2m,
            emqx_gateway_exproto,
            emqx_exhook,
            emqx_bridge,
            emqx_rule_engine,
            emqx_modules,
            emqx_management,
            emqx_dashboard,
            emqx_retainer,
            emqx_statsd,
            emqx_prometheus,
            emqx_psk,
            emqx_slow_subs,
            emqx_plugins
        ] ++
        [quicer || is_quicer_supported()] ++
        [bcrypt || provide_bcrypt_release(ReleaseType)] ++
        %% Started automatically when needed (only needs to be started when the
        %% port implementation is used)
        [{jq, load} || is_jq_supported()] ++
        [{observer, load} || is_app(observer)] ++
        relx_apps_per_edition(Edition).

is_app(Name) ->
    case application:load(Name) of
        ok -> true;
        {error, {already_loaded, _}} -> true;
        _ -> false
    end.

relx_apps_per_edition(ee) ->
    [
        emqx_license,
        {emqx_ee_conf, load},
        emqx_ee_connector,
        emqx_ee_bridge,
        emqx_bridge_kafka,
        emqx_bridge_pulsar,
        emqx_bridge_gcp_pubsub,
        emqx_bridge_cassandra,
        emqx_bridge_opents,
        emqx_bridge_clickhouse,
        emqx_bridge_dynamo,
        emqx_bridge_hstreamdb,
        emqx_bridge_influxdb,
        emqx_bridge_matrix,
        emqx_bridge_mongodb,
        emqx_bridge_mysql,
        emqx_bridge_pgsql,
        emqx_bridge_redis,
        emqx_bridge_rocketmq,
        emqx_bridge_tdengine,
        emqx_bridge_timescale,
<<<<<<< HEAD
        emqx_ee_schema_registry,
        emqx_ft
=======
        emqx_oracle,
        emqx_bridge_oracle,
        emqx_ee_schema_registry
>>>>>>> 335d948b
    ];
relx_apps_per_edition(ce) ->
    [].

relx_overlay(ReleaseType, Edition) ->
    [
        {mkdir, "log/"},
        {mkdir, "data/"},
        {mkdir, "plugins"},
        {mkdir, "data/mnesia"},
        {mkdir, "data/configs"},
        {mkdir, "data/patches"},
        {mkdir, "data/scripts"},
        {template, "rel/emqx_vars", "releases/emqx_vars"},
        {template, "rel/BUILD_INFO", "releases/{{release_version}}/BUILD_INFO"},
        {copy, "bin/emqx", "bin/emqx"},
        {copy, "bin/emqx_ctl", "bin/emqx_ctl"},
        {copy, "bin/emqx_cluster_rescue", "bin/emqx_cluster_rescue"},
        {copy, "bin/node_dump", "bin/node_dump"},
        {copy, "bin/install_upgrade.escript", "bin/install_upgrade.escript"},
        {copy, "bin/emqx", "bin/emqx-{{release_version}}"},
        {copy, "bin/emqx_ctl", "bin/emqx_ctl-{{release_version}}"},
        {copy, "bin/install_upgrade.escript", "bin/install_upgrade.escript-{{release_version}}"},
        {copy, "apps/emqx_gateway_lwm2m/lwm2m_xml", "etc/lwm2m_xml"},
        {copy, "apps/emqx_authz/etc/acl.conf", "etc/acl.conf"},
        {template, "bin/emqx.cmd", "bin/emqx.cmd"},
        {template, "bin/emqx_ctl.cmd", "bin/emqx_ctl.cmd"},
        {copy, "bin/nodetool", "bin/nodetool"},
        {copy, "bin/nodetool", "bin/nodetool-{{release_version}}"}
    ] ++ etc_overlay(ReleaseType, Edition).

etc_overlay(ReleaseType, Edition) ->
    Templates = emqx_etc_overlay(ReleaseType, Edition),
    [
        {mkdir, "etc/"},
        {copy, "{{base_dir}}/lib/emqx/etc/certs", "etc/"},
        {copy, "_build/docgen/" ++ profile() ++ "/emqx.conf.example", "etc/emqx.conf.example"}
    ] ++
        lists:map(
            fun
                ({From, To}) -> {template, From, To};
                (FromTo) -> {template, FromTo, FromTo}
            end,
            Templates
        ).

emqx_etc_overlay(ReleaseType, Edition) ->
    emqx_etc_overlay_per_rel(ReleaseType) ++
        emqx_etc_overlay_per_edition(Edition) ++
        emqx_etc_overlay_common().

emqx_etc_overlay_per_rel(cloud) ->
    [{"{{base_dir}}/lib/emqx/etc/vm.args.cloud", "etc/vm.args"}].

emqx_etc_overlay_common() ->
    [{"{{base_dir}}/lib/emqx/etc/ssl_dist.conf", "etc/ssl_dist.conf"}].

emqx_etc_overlay_per_edition(ce) ->
    [
        {"{{base_dir}}/lib/emqx_conf/etc/emqx.conf.all", "etc/emqx.conf"}
    ];
emqx_etc_overlay_per_edition(ee) ->
    [
        {"{{base_dir}}/lib/emqx_conf/etc/emqx-enterprise.conf.all", "etc/emqx-enterprise.conf"},
        {"{{base_dir}}/lib/emqx_conf/etc/emqx.conf.all", "etc/emqx.conf"}
    ].

get_vsn(Profile) ->
    case os:getenv("PKG_VSN") of
        false ->
            os_cmd("pkg-vsn.sh " ++ atom_to_list(Profile));
        Vsn ->
            Vsn
    end.

%% to make it compatible to Linux and Windows,
%% we must use bash to execute the bash file
%% because "./" will not be recognized as an internal or external command
os_cmd(Cmd) ->
    Output = os:cmd("bash " ++ Cmd),
    re:replace(Output, "\n", "", [{return, list}]).

maybe_dump(Config) ->
    is_debug() andalso
        file:write_file("rebar.config.rendered", [io_lib:format("~p.\n", [I]) || I <- Config]),
    Config.

is_debug() -> is_debug("DEBUG") orelse is_debug("DIAGNOSTIC").

is_debug(VarName) ->
    case os:getenv(VarName) of
        false -> false;
        "" -> false;
        _ -> true
    end.

provide_bcrypt_dep() ->
    not is_win32().

provide_bcrypt_release(ReleaseType) ->
    provide_bcrypt_dep() andalso ReleaseType =:= cloud.

erl_opts_i() ->
    [{i, "apps"}] ++
        [{i, Dir} || Dir <- filelib:wildcard(filename:join(["apps", "*", "include"]))] ++
        [{i, Dir} || Dir <- filelib:wildcard(filename:join(["lib-ee", "*", "include"]))].

dialyzer(Config) ->
    {dialyzer, OldDialyzerConfig} = lists:keyfind(dialyzer, 1, Config),

    AppsToAnalyse =
        case os:getenv("DIALYZER_ANALYSE_APP") of
            false ->
                [];
            Value ->
                [list_to_atom(App) || App <- string:tokens(Value, ",")]
        end,

    AppNames = app_names(),

    KnownApps = [Name || Name <- AppsToAnalyse, lists:member(Name, AppNames)],

    AppsToExclude = AppNames -- KnownApps,

    Extra =
        [bcrypt || provide_bcrypt_dep()] ++
            [jq || is_jq_supported()] ++
            [quicer || is_quicer_supported()],
    NewDialyzerConfig =
        OldDialyzerConfig ++
            [{exclude_apps, AppsToExclude} || length(AppsToAnalyse) > 0] ++
            [{plt_extra_apps, Extra} || length(Extra) > 0],
    lists:keystore(
        dialyzer,
        1,
        Config,
        {dialyzer, NewDialyzerConfig}
    ).

coveralls() ->
    case {os:getenv("GITHUB_ACTIONS"), os:getenv("GITHUB_TOKEN")} of
        {"true", Token} when is_list(Token) ->
            Cfgs = [
                {coveralls_repo_token, Token},
                {coveralls_service_job_id, os:getenv("GITHUB_RUN_ID")},
                {coveralls_commit_sha, os:getenv("GITHUB_SHA")},
                {coveralls_coverdata, "_build/test/cover/*.coverdata"},
                {coveralls_service_name, "github"}
            ],
            case
                os:getenv("GITHUB_EVENT_NAME") =:= "pull_request" andalso
                    string:tokens(os:getenv("GITHUB_REF"), "/")
            of
                [_, "pull", PRNO, _] ->
                    [{coveralls_service_pull_request, PRNO} | Cfgs];
                _ ->
                    Cfgs
            end;
        _ ->
            []
    end.

app_names() -> list_dir("apps") ++ list_dir("lib-ee").

list_dir(Dir) ->
    case filelib:is_dir(Dir) of
        true ->
            {ok, Names} = file:list_dir(Dir),
            [list_to_atom(Name) || Name <- Names, filelib:is_dir(filename:join([Dir, Name]))];
        false ->
            []
    end.

profile() ->
    case os:getenv("PROFILE") of
        Profile = "emqx-enterprise" ++ _ ->
            Profile;
        Profile = "emqx" ++ _ ->
            Profile;
        false ->
            "emqx-enterprise";
        Profile ->
            io:format(standard_error, "ERROR: bad_PROFILE ~p~n", [Profile]),
            exit(bad_PROFILE)
    end.<|MERGE_RESOLUTION|>--- conflicted
+++ resolved
@@ -94,13 +94,10 @@
 is_community_umbrella_app("apps/emqx_bridge_rocketmq") -> false;
 is_community_umbrella_app("apps/emqx_bridge_tdengine") -> false;
 is_community_umbrella_app("apps/emqx_bridge_timescale") -> false;
-<<<<<<< HEAD
+is_community_umbrella_app("apps/emqx_bridge_oracle") -> false;
+is_community_umbrella_app("apps/emqx_oracle") -> false;
 is_community_umbrella_app("apps/emqx_ft") -> false;
 is_community_umbrella_app("apps/emqx_s3") -> false;
-=======
-is_community_umbrella_app("apps/emqx_bridge_oracle") -> false;
-is_community_umbrella_app("apps/emqx_oracle") -> false;
->>>>>>> 335d948b
 is_community_umbrella_app(_) -> true.
 
 is_jq_supported() ->
@@ -475,14 +472,10 @@
         emqx_bridge_rocketmq,
         emqx_bridge_tdengine,
         emqx_bridge_timescale,
-<<<<<<< HEAD
+        emqx_oracle,
+        emqx_bridge_oracle,
         emqx_ee_schema_registry,
         emqx_ft
-=======
-        emqx_oracle,
-        emqx_bridge_oracle,
-        emqx_ee_schema_registry
->>>>>>> 335d948b
     ];
 relx_apps_per_edition(ce) ->
     [].
