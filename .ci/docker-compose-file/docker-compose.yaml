services:
  erlang:
    hostname: erlang.emqx.net
    container_name: erlang
<<<<<<< HEAD
    image: ${DOCKER_CT_RUNNER_IMAGE:-ghcr.io/emqx/emqx-builder/5.5-4:1.18.3-27.3.4.2-1-ubuntu24.04}
=======
    image: ${DOCKER_CT_RUNNER_IMAGE:-ghcr.io/emqx/emqx-builder/5.5-5:1.15.7-26.2.5.14-1-ubuntu22.04}
>>>>>>> 26894919
    env_file:
      - credentials.env
      - conf.env
    environment:
      GITHUB_ACTIONS: ${GITHUB_ACTIONS:-}
      GITHUB_TOKEN: ${GITHUB_TOKEN:-}
      GITHUB_RUN_ID: ${GITHUB_RUN_ID:-}
      GITHUB_SHA: ${GITHUB_SHA:-}
      GITHUB_RUN_NUMBER: ${GITHUB_RUN_NUMBER:-}
      GITHUB_EVENT_NAME: ${GITHUB_EVENT_NAME:-}
      GITHUB_REF: ${GITHUB_REF:-}
    networks:
      - emqx_bridge
    ports:
      - 28083:18083
      - 2883:1883
    volumes:
      - ../..:/emqx
      - /tmp/emqx-ci/emqx-shared-secret:/var/lib/secret
      - ./kerberos/krb5.conf:/etc/kdc/krb5.conf
      - ./kerberos/krb5.conf:/etc/krb5.conf
      # - ./odbc/odbcinst.ini:/etc/odbcinst.ini
    working_dir: /emqx
    tty: true
    user: "${DOCKER_USER:-root}"

networks:
  emqx_bridge:
    driver: bridge
    name: emqx_bridge
    enable_ipv6: true
    ipam:
      driver: default
      config:
        - subnet: 172.100.239.0/24
          gateway: 172.100.239.1
        - subnet: 2001:3200:3200::/64
          gateway: 2001:3200:3200::1<|MERGE_RESOLUTION|>--- conflicted
+++ resolved
@@ -2,11 +2,7 @@
   erlang:
     hostname: erlang.emqx.net
     container_name: erlang
-<<<<<<< HEAD
-    image: ${DOCKER_CT_RUNNER_IMAGE:-ghcr.io/emqx/emqx-builder/5.5-4:1.18.3-27.3.4.2-1-ubuntu24.04}
-=======
-    image: ${DOCKER_CT_RUNNER_IMAGE:-ghcr.io/emqx/emqx-builder/5.5-5:1.15.7-26.2.5.14-1-ubuntu22.04}
->>>>>>> 26894919
+    image: ${DOCKER_CT_RUNNER_IMAGE:-ghcr.io/emqx/emqx-builder/5.5-5:1.18.3-27.3.4.2-1-ubuntu24.04}
     env_file:
       - credentials.env
       - conf.env
